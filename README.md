# vsce

> _The Visual Studio Code Extension Manager_

[![Build Status](https://dev.azure.com/vscode/VSCE/_apis/build/status/VSCE?branchName=master)](https://dev.azure.com/vscode/VSCE/_build/latest?definitionId=16&branchName=master) [![npm version](https://badge.fury.io/js/vsce.svg)](https://badge.fury.io/js/vsce)

## Requirements

- [Node.js](https://nodejs.org/en/) at least `10.x.x`

Or simply [Docker](#via-docker).

## Usage

Install vsce globally:

```sh
npm install -g vsce
```

Verify the installation:

```sh
vsce --version
```

`vsce` is meant to be mainly used as a command line tool. It can also be used a library since it exposes a small [API](https://github.com/microsoft/vscode-vsce/blob/master/src/api.ts). When using vsce as a library be sure to sanitize any user input used in API calls, as a security measurement.

## Usage via Docker

You can also build a container for running vsce:

<<<<<<< HEAD
> **Warning:** When using vsce as a library be sure to sanitize any user input used in API calls, as a security measure.
=======
```sh
git clone https://github.com/microsoft/vscode-vsce
cd vscode-vsce
docker build -t vsce .
```

Validate the container:

```sh
docker run -it vsce --version
```

Publish your local extension:

```sh
docker run -it -v $(pwd):/workspace vsce publish
```
>>>>>>> c0e07709

## Development

First clone this repository, then:

```sh
yarn
yarn watch # or `watch-test` to also run tests
```

Once the watcher is up and running, you can run out of sources with:

```sh
yarn vsce
```

### Publish to NPM

Simply push a new tag and the CI will automatically publish to NPM. The usual flow is:

```sh
npm version [minor|patch]
git push --follow-tags
```

## About

This tool assists in packaging and publishing Visual Studio Code extensions.

Read the [**Documentation**](https://code.visualstudio.com/api/working-with-extensions/publishing-extension) on the VS Code website.<|MERGE_RESOLUTION|>--- conflicted
+++ resolved
@@ -30,9 +30,6 @@
 
 You can also build a container for running vsce:
 
-<<<<<<< HEAD
-> **Warning:** When using vsce as a library be sure to sanitize any user input used in API calls, as a security measure.
-=======
 ```sh
 git clone https://github.com/microsoft/vscode-vsce
 cd vscode-vsce
@@ -50,7 +47,6 @@
 ```sh
 docker run -it -v $(pwd):/workspace vsce publish
 ```
->>>>>>> c0e07709
 
 ## Development
 
