--- conflicted
+++ resolved
@@ -192,15 +192,10 @@
 		.option('--baseContentUrl <url>', 'Prepend all relative links in README.md with the specified URL.')
 		.option('--baseImagesUrl <url>', 'Prepend all relative image links in README.md with the specified URL.')
 		.option('--yarn', 'Use yarn instead of npm (default inferred from presence of yarn.lock or .yarnrc)')
-<<<<<<< HEAD
 		.option('--no-yarn', 'Use npm instead of yarn (default inferred from absence of yarn.lock or .yarnrc)')
-		.option('--allow-proposed-api', 'Allow proposed (unstable) API in Insiders distribution. Use only in local extension development.')
-=======
-		.option('--no-yarn', 'Use npm instead of yarn (default inferred from lack of yarn.lock or .yarnrc)')
 		.option('--noVerify', 'Allow all proposed APIs (deprecated: use --allow-all-proposed-apis instead)')
 		.option('--allow-proposed-apis <apis...>', 'Allow specific proposed APIs')
 		.option('--allow-all-proposed-apis', 'Allow all proposed APIs')
->>>>>>> 576bb500
 		.option('--ignoreFile <path>', 'Indicate alternative .vscodeignore')
 		// default must remain undefined for dependencies or we will fail to load defaults from package.json
 		.option('--dependencies', 'Enable dependency detection via npm or yarn', undefined)
