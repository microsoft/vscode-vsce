--- conflicted
+++ resolved
@@ -141,14 +141,6 @@
 async function _publish(packagePath: string, manifest: Manifest, options: IInternalPublishOptions) {
 	validatePublisher(manifest.publisher);
 
-<<<<<<< HEAD
-	// noVerify is left for compatibility reasons
-	if (!options.allowProposedApi && manifest.enableProposedApi || !options.noVerify && manifest.enableProposedApi) {
-		throw new Error("Extensions using proposed API (enableProposedApi: true) can't be published to the Marketplace");
-	}
-	if (!options.allowProposedApi && manifest.enabledApiProposals || !options.noVerify && manifest.enabledApiProposals) {
-		throw new Error("Extensions using proposed API (enabledApiProposals: [...]) can't be published to the Marketplace");
-=======
 	if (manifest.enableProposedApi && !options.allowAllProposedApis && !options.noVerify) {
 		throw new Error(
 			"Extensions using proposed API (enableProposedApi: true) can't be published to the Marketplace. Use --allow-all-proposed-apis to bypass."
@@ -159,7 +151,6 @@
 		throw new Error(
 			`Extensions using unallowed proposed API (enabledApiProposals: [${manifest.enabledApiProposals}], allowed: [${options.allowProposedApis ?? []}]) can't be published to the Marketplace. Use --allow-proposed-apis <APIS...> or --allow-all-proposed-apis to bypass.`
 		);
->>>>>>> 576bb500
 	}
 
 	if (semver.prerelease(manifest.version)) {
