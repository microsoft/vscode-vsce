--- conflicted
+++ resolved
@@ -11,11 +11,8 @@
 	validateManifest,
 	IPackageOptions,
 	ManifestProcessor,
-<<<<<<< HEAD
 	ILocalFile,
-=======
 	versionBump,
->>>>>>> 7efd3a2b
 } from '../package';
 import { Manifest } from '../manifest';
 import * as path from 'path';
