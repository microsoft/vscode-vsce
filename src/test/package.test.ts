import {
	readManifest,
	collect,
	toContentTypes,
	ReadmeProcessor,
	read,
	processFiles,
	createDefaultProcessors,
	toVsixManifest,
	IFile,
	validateManifest,
	IPackageOptions,
	ManifestProcessor,
	ILocalFile,
	versionBump,
	VSIX,
	LicenseProcessor,
} from '../package';
import { Manifest } from '../manifest';
import * as path from 'path';
import * as fs from 'fs';
import * as assert from 'assert';
import * as tmp from 'tmp';
import { spawnSync } from 'child_process';
import { XMLManifest, parseXmlManifest, parseContentTypes } from '../xml';
import { flatten, log } from '../util';
import { validatePublisher } from '../validation';
import * as jsonc from 'jsonc-parser';

// don't warn in tests
console.warn = () => null;

// accept read in tests
process.env['VSCE_TESTS'] = 'true';

async function throws(fn: () => Promise<any>): Promise<void> {
	let didThrow = false;

	try {
		await fn();
	} catch (err: any) {
		didThrow = true;
	}

	if (!didThrow) {
		throw new Error('Assertion failed');
	}
}

const fixture = (name: string) => path.join(path.dirname(path.dirname(__dirname)), 'src', 'test', 'fixtures', name);

function _toVsixManifest(manifest: Manifest, files: IFile[], options: IPackageOptions = {}): Promise<string> {
	const processors = createDefaultProcessors(manifest, options);
	return processFiles(processors, files).then(() => {
		const assets = flatten(processors.map(p => p.assets));
		const tags = flatten(processors.map(p => p.tags)).join(',');
		const vsix = processors.reduce((r, p) => ({ ...r, ...p.vsix }), { assets, tags } as VSIX);

		return toVsixManifest(vsix);
	});
}

async function toXMLManifest(manifest: Manifest, files: IFile[] = []): Promise<XMLManifest> {
	const raw = await _toVsixManifest(manifest, files);
	return parseXmlManifest(raw);
}

function assertProperty(manifest: XMLManifest, name: string, value: string): void {
	const property = manifest.PackageManifest.Metadata[0].Properties[0].Property.filter(p => p.$.Id === name);
	assert.strictEqual(property.length, 1, `Property '${name}' should exist`);

	const enableMarketplaceQnA = property[0].$.Value;
	assert.strictEqual(enableMarketplaceQnA, value, `Property '${name}' should have value '${value}'`);
}

function assertMissingProperty(manifest: XMLManifest, name: string): void {
	const property = manifest.PackageManifest.Metadata[0].Properties[0].Property.filter(p => p.$.Id === name);
	assert.strictEqual(property.length, 0, `Property '${name}' should not exist`);
}

function createManifest(extra: Partial<Manifest> = {}): Manifest {
	return {
		name: 'test',
		publisher: 'mocha',
		version: '0.0.1',
		description: 'test extension',
		engines: { vscode: '*' },
		...extra,
	};
}

describe('collect', function () {
	this.timeout(60000);

	it('should catch all files', () => {
		const cwd = fixture('uuid');

		return readManifest(cwd)
			.then(manifest => collect(manifest, { cwd }))
			.then(files => {
				assert.strictEqual(files.length, 3);
			});
	});

	it('should ignore .git/**', () => {
		const cwd = fixture('uuid');

		if (!fs.existsSync(path.join(cwd, '.git'))) {
			fs.mkdirSync(path.join(cwd, '.git'));
		}

		if (!fs.existsSync(path.join(cwd, '.git', 'hello'))) {
			fs.writeFileSync(path.join(cwd, '.git', 'hello'), 'world');
		}

		return readManifest(cwd)
			.then(manifest => collect(manifest, { cwd }))
			.then(files => {
				assert.strictEqual(files.length, 3);
			});
	});

	it('should ignore content of .vscodeignore', async () => {
		const cwd = fixture('vscodeignore');
		const manifest = await readManifest(cwd);
		const files = await collect(manifest, { cwd });
		const names = files.map(f => f.path).sort();

		assert.deepStrictEqual(names, [
			'[Content_Types].xml',
			'extension.vsixmanifest',
			'extension/foo/bar/hello.txt',
			'extension/package.json',
		]);
	});

	it('should ignore devDependencies', () => {
		const cwd = fixture('devDependencies');
		return readManifest(cwd)
			.then(manifest => collect(manifest, { cwd }))
			.then(files => {
				//   ..extension.vsixmanifest
				// [Content_Types].xml
				// extension/package.json
				// extension/node_modules/real/dependency.js
				// extension/node_modules/real/package.json
				// extension/node_modules/real2/dependency.js
				// extension/node_modules/real2/package.json
				// extension/node_modules/real_sub/dependency.js
				// extension/node_modules/real_sub/package.json
				// extension/node_modules/real/node_modules/real_sub/dependency.js
				// extension/node_modules/real/node_modules/real_sub/package.json
				assert.strictEqual(files.length, 11);
				assert.ok(files.some(f => /real\/dependency\.js/.test(f.path)));
				assert.ok(!files.some(f => /fake\/dependency\.js/.test(f.path)));
			});
	});

	it('should ignore **/.vsixmanifest', () => {
		const cwd = fixture('vsixmanifest');

		return readManifest(cwd)
			.then(manifest => collect(manifest, { cwd }))
			.then(files => {
				assert.strictEqual(files.filter(f => /\.vsixmanifest$/.test(f.path)).length, 1);
			});
	});

	it('should honor dependencyEntryPoints', () => {
		const cwd = fixture('packagedDependencies');

		return readManifest(cwd)
			.then(manifest => collect(manifest, { cwd, useYarn: true, dependencyEntryPoints: ['isexe'] }))
			.then(files => {
				let seenWhich: boolean = false;
				let seenIsexe: boolean = false;
				for (const file of files) {
					seenWhich = file.path.indexOf('/node_modules/which/') >= 0;
					seenIsexe = file.path.indexOf('/node_modules/isexe/') >= 0;
				}
				assert.strictEqual(seenWhich, false);
				assert.strictEqual(seenIsexe, true);
			});
	});

	it('should detect yarn', () => {
		const cwd = fixture('packagedDependencies');

		return readManifest(cwd)
			.then(manifest => collect(manifest, { cwd, dependencyEntryPoints: ['isexe'] }))
			.then(files => {
				let seenWhich: boolean = false;
				let seenIsexe: boolean = false;
				for (const file of files) {
					seenWhich = file.path.indexOf('/node_modules/which/') >= 0;
					seenIsexe = file.path.indexOf('/node_modules/isexe/') >= 0;
				}
				assert.strictEqual(seenWhich, false);
				assert.strictEqual(seenIsexe, true);
			});
	});

	it('should include all node_modules when dependencyEntryPoints is not defined', () => {
		const cwd = fixture('packagedDependencies');

		return readManifest(cwd)
			.then(manifest => collect(manifest, { cwd, useYarn: true }))
			.then(files => {
				let seenWhich: boolean = false;
				let seenIsexe: boolean = false;
				for (const file of files) {
					seenWhich = file.path.indexOf('/node_modules/which/') >= 0;
					seenIsexe = file.path.indexOf('/node_modules/isexe/') >= 0;
				}
				assert.strictEqual(seenWhich, true);
				assert.strictEqual(seenIsexe, true);
			});
	});

	it('should skip all node_modules when dependencyEntryPoints is []', () => {
		const cwd = fixture('packagedDependencies');

		return readManifest(cwd)
			.then(manifest => collect(manifest, { cwd, useYarn: true, dependencyEntryPoints: [] }))
			.then(files => {
				files.forEach(file => assert.ok(file.path.indexOf('/node_modules/which/') < 0, file.path));
			});
	});

	it('should skip all dependencies when using --no-dependencies', async () => {
		const cwd = fixture('devDependencies');
		const manifest = await readManifest(cwd);
		const files = await collect(manifest, { cwd, dependencies: false });

		assert.strictEqual(files.length, 3);

		for (const file of files) {
			assert.ok(!/\bnode_modules\b/i.test(file.path));
		}
	});

	it('should handle relative icon paths', async function () {
		const cwd = fixture('icon');
		const manifest = await readManifest(cwd);
		await collect(manifest, { cwd });
	});

<<<<<<< HEAD
	it('should handle target and ignoreOtherTargetFolders', async function () {
		const cwd = fixture('target');
		const manifest = await readManifest(cwd);
		let files = await collect(manifest, { cwd });

		assert.strictEqual(files.length, 13);
		assert.ok(files.some(f => f.path === 'extension/file.txt'));
		assert.ok(files.some(f => f.path === 'extension/random/file.txt'));
		assert.ok(files.some(f => f.path === 'extension/deep/file.txt'));
		assert.ok(files.some(f => f.path === 'extension/deep/random/file.txt'));
		assert.ok(files.some(f => f.path === 'extension/linux-x64/file.txt'));
		assert.ok(files.some(f => f.path === 'extension/deep/linux-x64/file.txt'));
		assert.ok(files.some(f => f.path === 'extension/web/file.txt'));
		assert.ok(files.some(f => f.path === 'extension/deep/web/file.txt'));
		assert.ok(files.some(f => f.path === 'extension/darwin-arm64/file.txt'));
		assert.ok(files.some(f => f.path === 'extension/deep/darwin-arm64/file.txt'));

		files = await collect(manifest, { cwd, target: 'linux-x64' });

		assert.strictEqual(files.length, 13);
		assert.ok(files.some(f => f.path === 'extension/file.txt'));
		assert.ok(files.some(f => f.path === 'extension/random/file.txt'));
		assert.ok(files.some(f => f.path === 'extension/deep/file.txt'));
		assert.ok(files.some(f => f.path === 'extension/deep/random/file.txt'));
		assert.ok(files.some(f => f.path === 'extension/linux-x64/file.txt'));
		assert.ok(files.some(f => f.path === 'extension/deep/linux-x64/file.txt'));
		assert.ok(files.some(f => f.path === 'extension/web/file.txt'));
		assert.ok(files.some(f => f.path === 'extension/deep/web/file.txt'));
		assert.ok(files.some(f => f.path === 'extension/darwin-arm64/file.txt'));
		assert.ok(files.some(f => f.path === 'extension/deep/darwin-arm64/file.txt'));

		files = await collect(manifest, { cwd, target: 'linux-x64', ignoreOtherTargetFolders: true });

		assert.strictEqual(files.length, 9);
		assert.ok(files.some(f => f.path === 'extension/file.txt'));
		assert.ok(files.some(f => f.path === 'extension/random/file.txt'));
		assert.ok(files.some(f => f.path === 'extension/deep/file.txt'));
		assert.ok(files.some(f => f.path === 'extension/deep/random/file.txt'));
		assert.ok(files.some(f => f.path === 'extension/linux-x64/file.txt'));
		assert.ok(files.some(f => f.path === 'extension/deep/linux-x64/file.txt'));
=======
	it('should collect the right files when using yarn workspaces', async () => {
		// PackageB will act as the extension here
		const root = fixture('yarnWorkspaces');
		const cwd = path.join(root, 'packageB');
		const manifest = await readManifest(cwd);

		assert.strictEqual(manifest.name, 'package-b');

		const files = await collect(manifest, { cwd }) as ILocalFile[];

		[
			{
				path: 'extension/main.js',
				localPath: path.resolve(cwd, 'main.js')
			},
			{
				path: 'extension/package.json',
				localPath: path.resolve(cwd, 'package.json')
			},
			{
				path: 'extension/node_modules/package-a/main.js',
				localPath: path.resolve(root, 'node_modules/package-a/main.js')
			},
			{
				path: 'extension/node_modules/package-a/package.json',
				localPath: path.resolve(root, 'node_modules/package-a/package.json')
			},
			{
				path: 'extension/node_modules/package-a/important/prod.log',
				localPath: path.resolve(root, 'node_modules/package-a/important/prod.log')
			},
			{
				path: 'extension/node_modules/curry/curry.js',
				localPath: path.resolve(root, 'node_modules/curry/curry.js')
			},
			{
				path: 'extension/node_modules/curry/package.json',
				localPath: path.resolve(root, 'node_modules/curry/package.json')
			}
		].forEach(expected => {
			const found = files.find(f => f.path === expected.path || f.localPath === expected.localPath);
			if (found) {
				assert.strictEqual(found.path, expected.path, 'path');
				assert.strictEqual(found.localPath, expected.localPath, 'localPath');
			}
		})
		const ignoreFilename = 'extension/node_modules/package-a/logger.log';
		const ignore = files.find(f => f.path === ignoreFilename);
		assert.ok(!ignore, 'should ignore ' + ignoreFilename)
>>>>>>> 3e8410bb
	});
});

describe('readManifest', () => {
	it('should patch NLS', async function () {
		const cwd = fixture('nls');
		const raw = JSON.parse(await fs.promises.readFile(path.join(cwd, 'package.json'), 'utf8'));
		const translations = jsonc.parse(await fs.promises.readFile(path.join(cwd, 'package.nls.json'), 'utf8'));
		const manifest = await readManifest(cwd);

		assert.strictEqual(manifest.name, raw.name);
		assert.strictEqual(manifest.description, translations['extension.description']);
		assert.strictEqual(manifest.contributes!.debuggers[0].label, translations['node.label']);
	});

	it('should not patch NLS if required', async function () {
		const cwd = fixture('nls');
		const raw = JSON.parse(await fs.promises.readFile(path.join(cwd, 'package.json'), 'utf8'));
		const translations = jsonc.parse(await fs.promises.readFile(path.join(cwd, 'package.nls.json'), 'utf8'));
		const manifest = await readManifest(cwd, false);

		assert.strictEqual(manifest.name, raw.name);
		assert.notStrictEqual(manifest.description, translations['extension.description']);
		assert.notStrictEqual(manifest.contributes!.debuggers[0].label, translations['node.label']);
	});
});

describe('validateManifest', () => {
	it('should catch missing fields', () => {
		assert.ok(validateManifest({ publisher: 'demo', name: 'demo', version: '1.0.0', engines: { vscode: '0.10.1' } }));
		assert.throws(() => {
			validateManifest({ publisher: 'demo', name: null!, version: '1.0.0', engines: { vscode: '0.10.1' } });
		});
		assert.throws(() => {
			validateManifest({ publisher: 'demo', name: 'demo', version: null!, engines: { vscode: '0.10.1' } });
		});
		assert.throws(() => {
			validateManifest({ publisher: 'demo', name: 'demo', version: '1.0', engines: { vscode: '0.10.1' } });
		});
		assert.throws(() => {
			validateManifest({ publisher: 'demo', name: 'demo', version: '1.0.0', engines: null! });
		});
		assert.throws(() => {
			validateManifest({ publisher: 'demo', name: 'demo', version: '1.0.0', engines: { vscode: null } as any });
		});
		validatePublisher('demo');
		assert.throws(() => validatePublisher(undefined!));
	});

	it('should prevent SVG icons', () => {
		assert.ok(validateManifest(createManifest({ icon: 'icon.png' })));
		assert.throws(() => {
			validateManifest(createManifest({ icon: 'icon.svg' }));
		});
	});

	it('should prevent badges from non HTTPS sources', () => {
		assert.throws(() => {
			validateManifest(
				createManifest({ badges: [{ url: 'relative.png', href: 'http://badgeurl', description: 'this is a badge' }] })
			);
		});
		assert.throws(() => {
			validateManifest(
				createManifest({ badges: [{ url: 'relative.svg', href: 'http://badgeurl', description: 'this is a badge' }] })
			);
		});
		assert.throws(() => {
			validateManifest(
				createManifest({
					badges: [{ url: 'http://badgeurl.png', href: 'http://badgeurl', description: 'this is a badge' }],
				})
			);
		});
	});

	it('should allow non SVG badges', () => {
		assert.ok(
			validateManifest(
				createManifest({
					badges: [{ url: 'https://host/badge.png', href: 'http://badgeurl', description: 'this is a badge' }],
				})
			)
		);
	});

	it('should allow SVG badges from trusted sources', () => {
		assert.ok(
			validateManifest(
				createManifest({
					badges: [{ url: 'https://gemnasium.com/foo.svg', href: 'http://badgeurl', description: 'this is a badge' }],
				})
			)
		);
	});

	it('should prevent SVG badges from non trusted sources', () => {
		assert.throws(() => {
			assert.ok(
				validateManifest(
					createManifest({
						badges: [{ url: 'https://github.com/foo.svg', href: 'http://badgeurl', description: 'this is a badge' }],
					})
				)
			);
		});
		assert.throws(() => {
			assert.ok(
				validateManifest(
					createManifest({
						badges: [
							{
								url: 'https://dev.w3.org/SVG/tools/svgweb/samples/svg-files/410.sv%67',
								href: 'http://badgeurl',
								description: 'this is a badge',
							},
						],
					})
				)
			);
		});
	});

	it('should validate activationEvents against main and browser', () => {
		assert.throws(() => validateManifest(createManifest({ activationEvents: ['any'] })));
		assert.throws(() => validateManifest(createManifest({ main: 'main.js' })));
		assert.throws(() => validateManifest(createManifest({ browser: 'browser.js' })));
		assert.throws(() => validateManifest(createManifest({ main: 'main.js', browser: 'browser.js' })));
		validateManifest(createManifest({ activationEvents: ['any'], main: 'main.js' }));
		validateManifest(createManifest({ activationEvents: ['any'], browser: 'browser.js' }));
		validateManifest(createManifest({ activationEvents: ['any'], main: 'main.js', browser: 'browser.js' }));
	});

	it('should validate extensionKind', () => {
		assert.throws(() => validateManifest(createManifest({ extensionKind: ['web'] })));
		assert.throws(() => validateManifest(createManifest({ extensionKind: 'web' })));
		assert.throws(() => validateManifest(createManifest({ extensionKind: ['workspace', 'ui', 'web'] })));
		assert.throws(() => validateManifest(createManifest({ extensionKind: ['workspace', 'web'] })));
		assert.throws(() => validateManifest(createManifest({ extensionKind: ['ui', 'web'] })));
		assert.throws(() => validateManifest(createManifest(<any>{ extensionKind: ['any'] })));
		validateManifest(createManifest({ extensionKind: 'ui' }));
		validateManifest(createManifest({ extensionKind: ['ui'] }));
		validateManifest(createManifest({ extensionKind: 'workspace' }));
		validateManifest(createManifest({ extensionKind: ['workspace'] }));
		validateManifest(createManifest({ extensionKind: ['ui', 'workspace'] }));
		validateManifest(createManifest({ extensionKind: ['workspace', 'ui'] }));
	});

	it('should validate sponsor', () => {
		assert.throws(() => validateManifest(createManifest({ sponsor: { url: 'hello' } })));
		assert.throws(() => validateManifest(createManifest({ sponsor: { url: 'www.foo.com' } })));
		validateManifest(createManifest({ sponsor: { url: 'https://foo.bar' } }));
		validateManifest(createManifest({ sponsor: { url: 'http://www.foo.com' } }));
	});

	it('should validate pricing', () => {
		assert.throws(() => validateManifest(createManifest({ pricing: 'Paid' })));
		validateManifest(createManifest({ pricing: 'Trial' }));
		validateManifest(createManifest({ pricing: 'Free' }));
		validateManifest(createManifest());
	});

	it('should allow implicit activation events', () => {
		validateManifest(
			createManifest({
				engines: { vscode: '>=1.74.0' },
				main: 'main.js',
				contributes: {
					commands: [
						{
							command: 'extension.helloWorld',
							title: 'Hello World',
						},
					],
				},
			})
		);

		validateManifest(
			createManifest({
				engines: { vscode: '*' },
				main: 'main.js',
				contributes: {
					commands: [
						{
							command: 'extension.helloWorld',
							title: 'Hello World',
						},
					],
				},
			})
		);

		validateManifest(
			createManifest({
				engines: { vscode: '>=1.74.0' },
				contributes: {
					languages: [
						{
							id: 'typescript',
						}
					]
				}
			})
		);

		assert.throws(() =>
			validateManifest(
				createManifest({
					engines: { vscode: '>=1.73.3' },
					main: 'main.js',
				})
			)
		);

		assert.throws(() =>
			validateManifest(
				createManifest({
					engines: { vscode: '>=1.73.3' },
					activationEvents: ['*'],
				})
			)
		);

		assert.throws(() =>
			validateManifest(
				createManifest({
					engines: { vscode: '>=1.73.3' },
					main: 'main.js',
					contributes: {
						commands: [
							{
								command: 'extension.helloWorld',
								title: 'Hello World',
							},
						],
					},
				})
			)
		);
	});
});

describe('toVsixManifest', () => {
	it('should produce a good xml', () => {
		const manifest = {
			name: 'test',
			publisher: 'mocha',
			version: '0.0.1',
			description: 'test extension',
			engines: Object.create(null),
		};

		return _toVsixManifest(manifest, [])
			.then(parseXmlManifest)
			.then(result => {
				assert.ok(result);
				assert.ok(result.PackageManifest);
				assert.ok(result.PackageManifest.$);
				assert.strictEqual(result.PackageManifest.$.Version, '2.0.0');
				assert.strictEqual(result.PackageManifest.$.xmlns, 'http://schemas.microsoft.com/developer/vsx-schema/2011');
				assert.strictEqual(
					result.PackageManifest.$['xmlns:d'],
					'http://schemas.microsoft.com/developer/vsx-schema-design/2011'
				);
				assert.ok(result.PackageManifest.Metadata);
				assert.strictEqual(result.PackageManifest.Metadata.length, 1);
				assert.strictEqual(result.PackageManifest.Metadata[0].Description[0]._, 'test extension');
				assert.strictEqual(result.PackageManifest.Metadata[0].DisplayName[0], 'test');
				assert.strictEqual(result.PackageManifest.Metadata[0].Identity[0].$.Id, 'test');
				assert.strictEqual(result.PackageManifest.Metadata[0].Identity[0].$.Version, '0.0.1');
				assert.strictEqual(result.PackageManifest.Metadata[0].Identity[0].$.Publisher, 'mocha');
				assert.deepEqual(result.PackageManifest.Metadata[0].Tags, ['__web_extension']);
				assert.deepEqual(result.PackageManifest.Metadata[0].GalleryFlags, ['Public']);
				assert.strictEqual(result.PackageManifest.Installation.length, 1);
				assert.strictEqual(result.PackageManifest.Installation[0].InstallationTarget.length, 1);
				assert.strictEqual(
					result.PackageManifest.Installation[0].InstallationTarget[0].$.Id,
					'Microsoft.VisualStudio.Code'
				);
				assert.deepEqual(result.PackageManifest.Dependencies, ['']);
				assert.strictEqual(result.PackageManifest.Assets.length, 1);
				assert.strictEqual(result.PackageManifest.Assets[0].Asset.length, 1);
				assert.strictEqual(result.PackageManifest.Assets[0].Asset[0].$.Type, 'Microsoft.VisualStudio.Code.Manifest');
				assert.strictEqual(result.PackageManifest.Assets[0].Asset[0].$.Path, 'extension/package.json');
			});
	});

	it('should escape special characters', () => {
		const specialCharacters = '\'"<>&`';

		const name = `name${specialCharacters}`;
		const publisher = `publisher${specialCharacters}`;
		const version = `version${specialCharacters}`;
		const description = `description${specialCharacters}`;

		const manifest = {
			name,
			publisher,
			version,
			description,
			engines: Object.create(null),
		};

		return _toVsixManifest(manifest, [])
			.then(xml => parseXmlManifest(xml))
			.then(result => {
				assert.strictEqual(result.PackageManifest.Metadata[0].Identity[0].$.Version, version);
				assert.strictEqual(result.PackageManifest.Metadata[0].Identity[0].$.Publisher, publisher);
				assert.strictEqual(result.PackageManifest.Metadata[0].DisplayName[0], name);
				assert.strictEqual(result.PackageManifest.Metadata[0].Description[0]._, description);
			});
	});

	it('should treat README.md as asset', () => {
		const manifest = {
			name: 'test',
			publisher: 'mocha',
			version: '0.0.1',
			description: 'test extension',
			engines: Object.create(null),
		};

		const files = [{ path: 'extension/readme.md', contents: Buffer.from('') }];

		return _toVsixManifest(manifest, files)
			.then(xml => parseXmlManifest(xml))
			.then(result => {
				assert.strictEqual(result.PackageManifest.Assets[0].Asset.length, 2);
				assert.strictEqual(
					result.PackageManifest.Assets[0].Asset[1].$.Type,
					'Microsoft.VisualStudio.Services.Content.Details'
				);
				assert.strictEqual(result.PackageManifest.Assets[0].Asset[1].$.Path, 'extension/readme.md');
			});
	});

	it('should treat CHANGELOG.md as asset', () => {
		const manifest = {
			name: 'test',
			publisher: 'mocha',
			version: '0.0.1',
			description: 'test extension',
			engines: Object.create(null),
		};

		const files = [{ path: 'extension/changelog.md', contents: Buffer.from('') }];

		return _toVsixManifest(manifest, files)
			.then(xml => parseXmlManifest(xml))
			.then(result => {
				assert.strictEqual(result.PackageManifest.Assets[0].Asset.length, 2);
				assert.strictEqual(
					result.PackageManifest.Assets[0].Asset[1].$.Type,
					'Microsoft.VisualStudio.Services.Content.Changelog'
				);
				assert.strictEqual(result.PackageManifest.Assets[0].Asset[1].$.Path, 'extension/changelog.md');
			});
	});

	it('should respect display name', () => {
		const manifest = {
			name: 'test',
			publisher: 'mocha',
			version: '0.0.1',
			displayName: 'Test Extension',
			engines: Object.create(null),
		};

		return _toVsixManifest(manifest, [])
			.then(xml => parseXmlManifest(xml))
			.then(result => {
				assert.strictEqual(result.PackageManifest.Metadata[0].Identity[0].$.Id, 'test');
				assert.strictEqual(result.PackageManifest.Metadata[0].DisplayName[0], 'Test Extension');
			});
	});

	it('should treat any license file as asset', () => {
		const manifest = {
			name: 'test',
			publisher: 'mocha',
			version: '0.0.1',
			description: 'test extension',
			license: 'SEE LICENSE IN thelicense.md',
			engines: Object.create(null),
		};

		const files = [{ path: 'extension/thelicense.md', contents: '' }];

		return _toVsixManifest(manifest, files)
			.then(xml => parseXmlManifest(xml))
			.then(result => {
				assert.strictEqual(result.PackageManifest.Assets[0].Asset.length, 2);
				assert.strictEqual(
					result.PackageManifest.Assets[0].Asset[1].$.Type,
					'Microsoft.VisualStudio.Services.Content.License'
				);
				assert.strictEqual(result.PackageManifest.Assets[0].Asset[1].$.Path, 'extension/thelicense.md');
			});
	});

	it('should add a license metadata tag', () => {
		const manifest = {
			name: 'test',
			publisher: 'mocha',
			version: '0.0.1',
			description: 'test extension',
			license: 'SEE LICENSE IN thelicense.md',
			engines: Object.create(null),
		};

		const files = [{ path: 'extension/thelicense.md', contents: '' }];

		return _toVsixManifest(manifest, files)
			.then(xml => parseXmlManifest(xml))
			.then(result => {
				assert.ok(result.PackageManifest.Metadata[0].License);
				assert.strictEqual(result.PackageManifest.Metadata[0].License.length, 1);
				assert.strictEqual(result.PackageManifest.Metadata[0].License[0], 'extension/thelicense.md');
			});
	});

	it('should automatically detect license files', () => {
		const manifest = {
			name: 'test',
			publisher: 'mocha',
			version: '0.0.1',
			description: 'test extension',
			engines: Object.create(null),
		};

		const files = [{ path: 'extension/LICENSE.md', contents: '' }];

		return _toVsixManifest(manifest, files)
			.then(xml => parseXmlManifest(xml))
			.then(result => {
				assert.ok(result.PackageManifest.Metadata[0].License);
				assert.strictEqual(result.PackageManifest.Metadata[0].License.length, 1);
				assert.strictEqual(result.PackageManifest.Metadata[0].License[0], 'extension/LICENSE.md');
				assert.strictEqual(result.PackageManifest.Assets[0].Asset.length, 2);
				assert.strictEqual(
					result.PackageManifest.Assets[0].Asset[1].$.Type,
					'Microsoft.VisualStudio.Services.Content.License'
				);
				assert.strictEqual(result.PackageManifest.Assets[0].Asset[1].$.Path, 'extension/LICENSE.md');
			});
	});

	it('should automatically detect misspelled license files', () => {
		const manifest = {
			name: 'test',
			publisher: 'mocha',
			version: '0.0.1',
			description: 'test extension',
			engines: Object.create(null),
		};

		const files = [{ path: 'extension/LICENCE.md', contents: '' }];

		return _toVsixManifest(manifest, files)
			.then(xml => parseXmlManifest(xml))
			.then(result => {
				assert.ok(result.PackageManifest.Metadata[0].License);
				assert.strictEqual(result.PackageManifest.Metadata[0].License.length, 1);
				assert.strictEqual(result.PackageManifest.Metadata[0].License[0], 'extension/LICENCE.md');
				assert.strictEqual(result.PackageManifest.Assets[0].Asset.length, 2);
				assert.strictEqual(
					result.PackageManifest.Assets[0].Asset[1].$.Type,
					'Microsoft.VisualStudio.Services.Content.License'
				);
				assert.strictEqual(result.PackageManifest.Assets[0].Asset[1].$.Path, 'extension/LICENCE.md');
			});
	});

	it('should add an icon metadata tag', () => {
		const manifest = {
			name: 'test',
			publisher: 'mocha',
			version: '0.0.1',
			description: 'test extension',
			engines: Object.create(null),
			icon: 'fake.png',
			license: 'SEE LICENSE IN thelicense.md',
		};

		const files = [
			{ path: 'extension/fake.png', contents: '' },
			{ path: 'extension/thelicense.md', contents: '' },
		];

		return _toVsixManifest(manifest, files)
			.then(xml => parseXmlManifest(xml))
			.then(result => {
				assert.ok(result.PackageManifest.Metadata[0].Icon);
				assert.strictEqual(result.PackageManifest.Metadata[0].Icon.length, 1);
				assert.strictEqual(result.PackageManifest.Metadata[0].Icon[0], 'extension/fake.png');
				assert.strictEqual(result.PackageManifest.Metadata[0].License[0], 'extension/thelicense.md');
			});
	});

	it('should add an icon asset', () => {
		const manifest = {
			name: 'test',
			publisher: 'mocha',
			version: '0.0.1',
			description: 'test extension',
			engines: Object.create(null),
			icon: 'fake.png',
		};

		const files = [{ path: 'extension/fake.png', contents: '' }];

		return _toVsixManifest(manifest, files)
			.then(xml => parseXmlManifest(xml))
			.then(result => {
				assert.ok(
					result.PackageManifest.Assets[0].Asset.some(
						d => d.$.Type === 'Microsoft.VisualStudio.Services.Icons.Default' && d.$.Path === 'extension/fake.png'
					)
				);
			});
	});

	it('should add asset with win path', () => {
		const manifest = {
			name: 'test',
			publisher: 'mocha',
			version: '0.0.1',
			description: 'test extension',
			engines: Object.create(null),
			icon: 'fake.png',
			license: 'SEE LICENSE IN thelicense.md',
		};

		const files = [
			{ path: 'extension\\fake.png', contents: '' },
			{ path: 'extension\\thelicense.md', contents: '' },
		];

		return _toVsixManifest(manifest, files)
			.then(xml => parseXmlManifest(xml))
			.then(result => {
				assert.ok(result.PackageManifest.Metadata[0].Icon);
				assert.strictEqual(result.PackageManifest.Metadata[0].Icon.length, 1);
				assert.strictEqual(result.PackageManifest.Metadata[0].Icon[0], 'extension/fake.png');
				assert.strictEqual(result.PackageManifest.Metadata[0].License[0], 'extension/thelicense.md');
			});
	});

	it('should understand gallery color and theme', () => {
		const manifest = {
			name: 'test',
			publisher: 'mocha',
			version: '0.0.1',
			engines: Object.create(null),
			galleryBanner: {
				color: '#5c2d91',
				theme: 'dark',
			},
		};

		return _toVsixManifest(manifest, [])
			.then(xml => parseXmlManifest(xml))
			.then(result => {
				const properties = result.PackageManifest.Metadata[0].Properties[0].Property.map(p => p.$);
				assert.ok(
					properties.some(p => p.Id === 'Microsoft.VisualStudio.Services.Branding.Color' && p.Value === '#5c2d91')
				);
				assert.ok(
					properties.some(p => p.Id === 'Microsoft.VisualStudio.Services.Branding.Theme' && p.Value === 'dark')
				);
			});
	});

	it('should understand all link types', () => {
		const manifest = {
			name: 'test',
			publisher: 'mocha',
			version: '0.0.1',
			engines: Object.create(null),
			repository: {
				type: 'git',
				url: 'https://server.com/Microsoft/vscode-spell-check.git',
			},
			bugs: {
				url: 'https://server.com/Microsoft/vscode-spell-check/issues',
			},
			homepage: 'https://server.com/Microsoft/vscode-spell-check',
		};

		return _toVsixManifest(manifest, [])
			.then(xml => parseXmlManifest(xml))
			.then(result => {
				const properties = result.PackageManifest.Metadata[0].Properties[0].Property.map(p => p.$);
				assert.ok(
					properties.some(
						p =>
							p.Id === 'Microsoft.VisualStudio.Services.Links.Source' &&
							p.Value === 'https://server.com/Microsoft/vscode-spell-check.git'
					)
				);
				assert.ok(
					properties.some(
						p =>
							p.Id === 'Microsoft.VisualStudio.Services.Links.Getstarted' &&
							p.Value === 'https://server.com/Microsoft/vscode-spell-check.git'
					)
				);
				assert.ok(
					properties.some(
						p =>
							p.Id === 'Microsoft.VisualStudio.Services.Links.Repository' &&
							p.Value === 'https://server.com/Microsoft/vscode-spell-check.git'
					)
				);
				assert.ok(
					properties.some(
						p =>
							p.Id === 'Microsoft.VisualStudio.Services.Links.Support' &&
							p.Value === 'https://server.com/Microsoft/vscode-spell-check/issues'
					)
				);
				assert.ok(
					properties.some(
						p =>
							p.Id === 'Microsoft.VisualStudio.Services.Links.Learn' &&
							p.Value === 'https://server.com/Microsoft/vscode-spell-check'
					)
				);
			});
	});

	it('should detect github repositories', () => {
		const manifest = {
			name: 'test',
			publisher: 'mocha',
			version: '0.0.1',
			engines: Object.create(null),
			repository: {
				type: 'git',
				url: 'https://github.com/Microsoft/vscode-spell-check.git',
			},
		};

		return _toVsixManifest(manifest, [])
			.then(xml => parseXmlManifest(xml))
			.then(result => {
				const properties = result.PackageManifest.Metadata[0].Properties[0].Property.map(p => p.$);
				assert.ok(
					properties.some(
						p =>
							p.Id === 'Microsoft.VisualStudio.Services.Links.GitHub' &&
							p.Value === 'https://github.com/Microsoft/vscode-spell-check.git'
					)
				);
				assert.ok(properties.every(p => p.Id !== 'Microsoft.VisualStudio.Services.Links.Repository'));
			});
	});

	it('should detect short gitlab repositories', () => {
		const manifest = {
			name: 'test',
			publisher: 'mocha',
			version: '0.0.1',
			engines: Object.create(null),
			repository: 'gitlab:Microsoft/vscode-spell-check',
		};

		return _toVsixManifest(manifest, [])
			.then(xml => parseXmlManifest(xml))
			.then(result => {
				const properties = result.PackageManifest.Metadata[0].Properties[0].Property.map(p => p.$);
				assert.ok(
					properties.some(
						p =>
							p.Id === 'Microsoft.VisualStudio.Services.Links.Repository' &&
							p.Value === 'https://gitlab.com/Microsoft/vscode-spell-check.git'
					)
				);
				assert.ok(
					properties.some(
						p =>
							p.Id === 'Microsoft.VisualStudio.Services.Links.Support' &&
							p.Value === 'https://gitlab.com/Microsoft/vscode-spell-check/issues'
					)
				);
				assert.ok(
					properties.some(
						p =>
							p.Id === 'Microsoft.VisualStudio.Services.Links.Learn' &&
							p.Value === 'https://gitlab.com/Microsoft/vscode-spell-check#readme'
					)
				);
			});
	});

	it('should detect short github repositories', () => {
		const manifest = {
			name: 'test',
			publisher: 'mocha',
			version: '0.0.1',
			engines: Object.create(null),
			repository: 'Microsoft/vscode-spell-check',
		};

		return _toVsixManifest(manifest, [])
			.then(xml => parseXmlManifest(xml))
			.then(result => {
				const properties = result.PackageManifest.Metadata[0].Properties[0].Property.map(p => p.$);
				assert.ok(
					properties.some(
						p =>
							p.Id === 'Microsoft.VisualStudio.Services.Links.GitHub' &&
							p.Value === 'https://github.com/Microsoft/vscode-spell-check.git'
					)
				);
				assert.ok(properties.every(p => p.Id !== 'Microsoft.VisualStudio.Services.Links.Repository'));
			});
	});

	it('should understand categories', () => {
		const manifest = {
			name: 'test',
			publisher: 'mocha',
			version: '0.0.1',
			engines: Object.create(null),
			categories: ['hello', 'world'],
		};

		return _toVsixManifest(manifest, [])
			.then(xml => parseXmlManifest(xml))
			.then(result => {
				const categories = result.PackageManifest.Metadata[0].Categories[0].split(',');
				assert.ok(categories.some(c => c === 'hello'));
				assert.ok(categories.some(c => c === 'world'));
			});
	});

	it('should respect preview flag', () => {
		const manifest = {
			name: 'test',
			publisher: 'mocha',
			version: '0.0.1',
			engines: Object.create(null),
			preview: true,
		};

		return _toVsixManifest(manifest, [])
			.then(xml => parseXmlManifest(xml))
			.then(result => {
				assert.deepEqual(result.PackageManifest.Metadata[0].GalleryFlags, ['Public Preview']);
			});
	});

	it('should automatically add theme tag for color themes', () => {
		const manifest = {
			name: 'test',
			publisher: 'mocha',
			version: '0.0.1',
			engines: Object.create(null),
			contributes: {
				themes: [{ label: 'monokai', uiTheme: 'vs', path: 'monokai.tmTheme' }],
			},
		};

		return _toVsixManifest(manifest, [])
			.then(parseXmlManifest)
			.then(result => {
				const tags = result.PackageManifest.Metadata[0].Tags[0].split(',') as string[];
				assert.ok(tags.some(tag => tag === 'theme'));
			});
	});

	it('should not automatically add theme tag when themes are empty', () => {
		const manifest = {
			name: 'test',
			publisher: 'mocha',
			version: '0.0.1',
			engines: Object.create(null),
			contributes: {
				themes: [],
			},
		};

		return _toVsixManifest(manifest, [])
			.then(parseXmlManifest)
			.then(result => assert.deepEqual(result.PackageManifest.Metadata[0].Tags[0], '__web_extension'));
	});

	it('should automatically add color-theme tag', () => {
		const manifest = {
			name: 'test',
			publisher: 'mocha',
			version: '0.0.1',
			engines: Object.create(null),
			contributes: {
				themes: [{ label: 'monokai', uiTheme: 'vs', path: 'monokai.tmTheme' }],
			},
		};

		return _toVsixManifest(manifest, [])
			.then(parseXmlManifest)
			.then(result => {
				const tags = result.PackageManifest.Metadata[0].Tags[0].split(',') as string[];
				assert.ok(tags.some(tag => tag === 'color-theme'));
			});
	});

	it('should automatically add theme tag for icon themes', () => {
		const manifest = {
			name: 'test',
			publisher: 'mocha',
			version: '0.0.1',
			engines: Object.create(null),
			contributes: {
				iconThemes: [{ id: 'fakeicons', label: 'fakeicons', path: 'fake.icons' }],
			},
		};

		return _toVsixManifest(manifest, [])
			.then(parseXmlManifest)
			.then(result => {
				const tags = result.PackageManifest.Metadata[0].Tags[0].split(',') as string[];
				assert.ok(tags.some(tag => tag === 'theme'));
			});
	});

	it('should automatically add icon-theme tag', () => {
		const manifest = {
			name: 'test',
			publisher: 'mocha',
			version: '0.0.1',
			engines: Object.create(null),
			contributes: {
				iconThemes: [{ id: 'fakeicons', label: 'fakeicons', path: 'fake.icons' }],
			},
		};

		return _toVsixManifest(manifest, [])
			.then(parseXmlManifest)
			.then(result => {
				const tags = result.PackageManifest.Metadata[0].Tags[0].split(',') as string[];
				assert.ok(tags.some(tag => tag === 'icon-theme'));
			});
	});

	it('should automatically add product-icon-theme tag', () => {
		const manifest = {
			name: 'test',
			publisher: 'mocha',
			version: '0.0.1',
			engines: Object.create(null),
			contributes: {
				productIconThemes: [{ id: 'fakeicons', label: 'fakeicons', path: 'fake.icons' }],
			},
		};

		return _toVsixManifest(manifest, [])
			.then(parseXmlManifest)
			.then(result => {
				const tags = result.PackageManifest.Metadata[0].Tags[0].split(',') as string[];
				assert.ok(tags.some(tag => tag === 'product-icon-theme'));
			});
	});

	it('should automatically add remote-menu tag', () => {
		const manifest = {
			name: 'test',
			publisher: 'mocha',
			version: '0.0.1',
			engines: Object.create(null),
			contributes: {
				menus: {
					'statusBar/remoteIndicator': [
						{
							command: 'remote-wsl.newWindow',
						},
					],
				},
			},
		};

		return _toVsixManifest(manifest, [])
			.then(parseXmlManifest)
			.then(result => {
				const tags = result.PackageManifest.Metadata[0].Tags[0].split(',') as string[];
				assert.ok(tags.some(tag => tag === 'remote-menu'));
			});
	});

	it('should automatically add language tag with activationEvent', () => {
		const manifest = {
			name: 'test',
			publisher: 'mocha',
			version: '0.0.1',
			engines: Object.create(null),
			activationEvents: ['onLanguage:go'],
		};

		return _toVsixManifest(manifest, [])
			.then(parseXmlManifest)
			.then(result => assert.deepEqual(result.PackageManifest.Metadata[0].Tags[0], 'go,__web_extension'));
	});

	it('should automatically add language tag with language contribution', () => {
		const manifest = {
			name: 'test',
			publisher: 'mocha',
			version: '0.0.1',
			engines: Object.create(null),
			contributes: {
				languages: [{ id: 'go' }],
			},
		};

		return _toVsixManifest(manifest, [])
			.then(parseXmlManifest)
			.then(result => assert.deepEqual(result.PackageManifest.Metadata[0].Tags[0], 'go,__web_extension'));
	});

	it('should automatically add snippets tag', () => {
		const manifest = {
			name: 'test',
			publisher: 'mocha',
			version: '0.0.1',
			engines: Object.create(null),
			contributes: {
				snippets: [{ language: 'go', path: 'gosnippets.json' }],
			},
		};

		return _toVsixManifest(manifest, [])
			.then(parseXmlManifest)
			.then(result => assert.deepEqual(result.PackageManifest.Metadata[0].Tags[0], 'snippet,__web_extension'));
	});

	it('should remove duplicate tags', () => {
		const manifest = {
			name: 'test',
			publisher: 'mocha',
			version: '0.0.1',
			engines: Object.create(null),
			keywords: ['theme', 'theme'],
		};

		return _toVsixManifest(manifest, [])
			.then(parseXmlManifest)
			.then(result => assert.deepEqual(result.PackageManifest.Metadata[0].Tags[0], 'theme,__web_extension'));
	});

	it('should detect keybindings', () => {
		const manifest = {
			name: 'test',
			publisher: 'mocha',
			version: '0.0.1',
			engines: Object.create(null),
			contributes: {
				keybindings: [{ command: 'hello', key: 'ctrl+f1' }],
			},
		};

		return _toVsixManifest(manifest, [])
			.then(parseXmlManifest)
			.then(result => {
				const tags = result.PackageManifest.Metadata[0].Tags[0].split(',') as string[];
				assert.ok(tags.some(tag => tag === 'keybindings'));
			});
	});

	it('should detect debuggers', () => {
		const manifest = {
			name: 'test',
			publisher: 'mocha',
			version: '0.0.1',
			engines: Object.create(null),
			contributes: {
				debuggers: [
					{
						type: 'node',
						label: 'Node Debug',
						program: './out/node/nodeDebug.js',
						runtime: 'node',
						enableBreakpointsFor: { languageIds: ['javascript', 'javascriptreact'] },
					},
				],
			},
		};

		return _toVsixManifest(manifest, [])
			.then(parseXmlManifest)
			.then(result => {
				const tags = result.PackageManifest.Metadata[0].Tags[0].split(',') as string[];
				assert.ok(tags.some(tag => tag === 'debuggers'));
			});
	});

	it('should detect json validation rules', () => {
		const manifest = {
			name: 'test',
			publisher: 'mocha',
			version: '0.0.1',
			engines: Object.create(null),
			contributes: {
				jsonValidation: [
					{
						fileMatch: '.jshintrc',
						url: 'http://json.schemastore.org/jshintrc',
					},
				],
			},
		};

		return _toVsixManifest(manifest, [])
			.then(parseXmlManifest)
			.then(result => {
				const tags = result.PackageManifest.Metadata[0].Tags[0].split(',') as string[];
				assert.ok(tags.some(tag => tag === 'json'));
			});
	});

	it('should detect keywords in description', () => {
		const manifest = {
			name: 'test',
			publisher: 'mocha',
			version: '0.0.1',
			engines: Object.create(null),
			description: 'This C++ extension likes combines ftp with javascript',
		};

		return _toVsixManifest(manifest, [])
			.then(parseXmlManifest)
			.then(result => {
				const tags = result.PackageManifest.Metadata[0].Tags[0].split(',') as string[];
				assert.ok(
					tags.some(tag => tag === 'c++'),
					'detect c++'
				);
				assert.ok(
					tags.some(tag => tag === 'ftp'),
					'detect ftp'
				);
				assert.ok(
					tags.some(tag => tag === 'javascript'),
					'detect javascript'
				);
				assert.ok(!tags.includes('java'), "don't detect java");
			});
	});

	it('should detect language grammars', () => {
		const manifest = {
			name: 'test',
			publisher: 'mocha',
			version: '0.0.1',
			engines: Object.create(null),
			contributes: {
				grammars: [
					{
						language: 'shellscript',
						scopeName: 'source.shell',
						path: './syntaxes/Shell-Unix-Bash.tmLanguage',
					},
				],
			},
		};

		return _toVsixManifest(manifest, [])
			.then(parseXmlManifest)
			.then(result => {
				const tags = result.PackageManifest.Metadata[0].Tags[0].split(',') as string[];
				assert.ok(tags.some(tag => tag === 'shellscript'));
			});
	});

	it('should detect language aliases', () => {
		const manifest = {
			name: 'test',
			publisher: 'mocha',
			version: '0.0.1',
			engines: Object.create(null),
			contributes: {
				languages: [
					{
						id: 'go',
						aliases: ['golang', 'google-go'],
					},
				],
			},
		};

		return _toVsixManifest(manifest, [])
			.then(parseXmlManifest)
			.then(result => {
				const tags = result.PackageManifest.Metadata[0].Tags[0].split(',') as string[];
				assert.ok(tags.some(tag => tag === 'go'));
				assert.ok(tags.some(tag => tag === 'golang'));
				assert.ok(tags.some(tag => tag === 'google-go'));
			});
	});

	it('should detect localization contributions', () => {
		const manifest = {
			name: 'test',
			publisher: 'mocha',
			version: '0.0.1',
			engines: Object.create(null),
			contributes: {
				localizations: [
					{
						languageId: 'de',
						translations: [
							{ id: 'vscode', path: 'fake.json' },
							{ id: 'vscode.go', path: 'what.json' },
						],
					},
				],
			},
		};

		return _toVsixManifest(manifest, [])
			.then(parseXmlManifest)
			.then(result => {
				const tags = result.PackageManifest.Metadata[0].Tags[0].split(',') as string[];
				assert.ok(tags.some(tag => tag === 'lp-de'));
				assert.ok(tags.some(tag => tag === '__lp_vscode'));
				assert.ok(tags.some(tag => tag === '__lp-de_vscode'));
				assert.ok(tags.some(tag => tag === '__lp_vscode.go'));
				assert.ok(tags.some(tag => tag === '__lp-de_vscode.go'));
			});
	});

	it('should expose localization contributions as assets', () => {
		const manifest = {
			name: 'test',
			publisher: 'mocha',
			version: '0.0.1',
			engines: Object.create(null),
			contributes: {
				localizations: [
					{
						languageId: 'de',
						languageName: 'German',
						translations: [
							{ id: 'vscode', path: 'de.json' },
							{ id: 'vscode.go', path: 'what.json' },
						],
					},
					{
						languageId: 'pt',
						languageName: 'Portuguese',
						localizedLanguageName: 'Português',
						translations: [{ id: 'vscode', path: './translations/pt.json' }],
					},
				],
			},
		};

		const files = [
			{ path: 'extension/de.json', contents: Buffer.from('') },
			{ path: 'extension/translations/pt.json', contents: Buffer.from('') },
		];

		return _toVsixManifest(manifest, files)
			.then(parseXmlManifest)
			.then(result => {
				const assets = result.PackageManifest.Assets[0].Asset;
				assert.ok(
					assets.some(
						asset =>
							asset.$.Type === 'Microsoft.VisualStudio.Code.Translation.DE' && asset.$.Path === 'extension/de.json'
					)
				);
				assert.ok(
					assets.some(
						asset =>
							asset.$.Type === 'Microsoft.VisualStudio.Code.Translation.PT' &&
							asset.$.Path === 'extension/translations/pt.json'
					)
				);

				const properties = result.PackageManifest.Metadata[0].Properties[0].Property;
				const localizedLangProp = properties.filter(p => p.$.Id === 'Microsoft.VisualStudio.Code.LocalizedLanguages');
				assert.strictEqual(localizedLangProp.length, 1);

				const localizedLangs = localizedLangProp[0].$.Value.split(',');
				assert.strictEqual(localizedLangs.length, 2);
				assert.strictEqual(localizedLangs[0], 'German');
				assert.strictEqual(localizedLangs[1], 'Português');
			});
	});

	it('should detect language extensions', () => {
		const manifest = {
			name: 'test',
			publisher: 'mocha',
			version: '0.0.1',
			engines: Object.create(null),
			contributes: {
				languages: [
					{
						id: 'go',
						extensions: ['go', 'golang'],
					},
				],
			},
		};

		return _toVsixManifest(manifest, [])
			.then(parseXmlManifest)
			.then(result => {
				const tags = result.PackageManifest.Metadata[0].Tags[0].split(',') as string[];
				assert.ok(tags.some(tag => tag === '__ext_go'));
				assert.ok(tags.some(tag => tag === '__ext_golang'));
			});
	});

	it('should detect and sanitize language extensions', () => {
		const manifest = {
			name: 'test',
			publisher: 'mocha',
			version: '0.0.1',
			engines: Object.create(null),
			contributes: {
				languages: [
					{
						id: 'go',
						extensions: ['.go'],
					},
				],
			},
		};

		return _toVsixManifest(manifest, [])
			.then(parseXmlManifest)
			.then(result => {
				const tags = result.PackageManifest.Metadata[0].Tags[0].split(',') as string[];
				assert.ok(tags.some(tag => tag === '__ext_go'));
			});
	});

	it('should understand badges', () => {
		const manifest = {
			name: 'test',
			publisher: 'mocha',
			version: '0.0.1',
			engines: Object.create(null),
			badges: [
				{ url: 'http://badgeurl.png', href: 'http://badgeurl', description: 'this is a badge' },
				{ url: 'http://anotherbadgeurl.png', href: 'http://anotherbadgeurl', description: 'this is another badge' },
			],
		};

		return _toVsixManifest(manifest, [])
			.then(xml => parseXmlManifest(xml))
			.then(result => {
				const badges = result.PackageManifest.Metadata[0].Badges[0].Badge;
				assert.strictEqual(badges.length, 2);
				assert.strictEqual(badges[0].$.Link, 'http://badgeurl');
				assert.strictEqual(badges[0].$.ImgUri, 'http://badgeurl.png');
				assert.strictEqual(badges[0].$.Description, 'this is a badge');
				assert.strictEqual(badges[1].$.Link, 'http://anotherbadgeurl');
				assert.strictEqual(badges[1].$.ImgUri, 'http://anotherbadgeurl.png');
				assert.strictEqual(badges[1].$.Description, 'this is another badge');
			});
	});

	it('should not have empty keywords #114', () => {
		const manifest: Manifest = {
			name: 'test',
			publisher: 'mocha',
			version: '0.0.1',
			engines: Object.create(null),
			contributes: {
				grammars: [
					{
						language: 'javascript',
						scopeName: 'source.js.jsx',
						path: './syntaxes/Babel Language.json',
					},
					{
						language: 'regex',
						scopeName: 'source.regexp.babel',
						path: './syntaxes/Babel Regex.json',
					},
				],
			},
		};

		return _toVsixManifest(manifest, [])
			.then(parseXmlManifest)
			.then(result => {
				const tags = result.PackageManifest.Metadata[0].Tags[0].split(',') as string[];
				tags.forEach(tag => assert.ok(tag, `Found empty tag '${tag}'.`));
			});
	});

	it('should use engine as a version property', () => {
		const manifest = {
			name: 'test',
			publisher: 'mocha',
			version: '0.0.1',
			description: 'test extension',
			engines: { vscode: '^1.0.0' } as any,
		};

		return _toVsixManifest(manifest, [])
			.then(parseXmlManifest)
			.then(result => {
				const properties = result.PackageManifest.Metadata[0].Properties[0].Property;
				const engineProperties = properties.filter(p => p.$.Id === 'Microsoft.VisualStudio.Code.Engine');
				assert.strictEqual(engineProperties.length, 1);

				const engine = engineProperties[0].$.Value;
				assert.strictEqual(engine, '^1.0.0');
			});
	});

	it('should use github markdown by default', () => {
		const manifest = {
			name: 'test',
			publisher: 'mocha',
			version: '0.0.1',
			description: 'test extension',
			engines: Object.create(null),
		};

		return _toVsixManifest(manifest, [])
			.then(parseXmlManifest)
			.then(result => {
				const properties = result.PackageManifest.Metadata[0].Properties[0].Property;
				assert.ok(
					properties.some(
						p => p.$.Id === 'Microsoft.VisualStudio.Services.GitHubFlavoredMarkdown' && p.$.Value === 'true'
					)
				);
			});
	});

	it('should understand the markdown property', () => {
		const manifest = {
			name: 'test',
			publisher: 'mocha',
			version: '0.0.1',
			description: 'test extension',
			markdown: 'standard' as 'standard',
			engines: Object.create(null),
		};

		return _toVsixManifest(manifest, [])
			.then(parseXmlManifest)
			.then(result => {
				const properties = result.PackageManifest.Metadata[0].Properties[0].Property;
				assert.ok(
					properties.some(
						p => p.$.Id === 'Microsoft.VisualStudio.Services.GitHubFlavoredMarkdown' && p.$.Value === 'false'
					)
				);
			});
	});

	it('should ignore unknown markdown properties', () => {
		const manifest = {
			name: 'test',
			publisher: 'mocha',
			version: '0.0.1',
			description: 'test extension',
			markdown: 'wow' as any,
			engines: Object.create(null),
		};

		return _toVsixManifest(manifest, [])
			.then(parseXmlManifest)
			.then(result => {
				const properties = result.PackageManifest.Metadata[0].Properties[0].Property;
				assert.ok(
					properties.some(
						p => p.$.Id === 'Microsoft.VisualStudio.Services.GitHubFlavoredMarkdown' && p.$.Value === 'true'
					)
				);
			});
	});

	it('should add extension dependencies property', () => {
		const manifest = {
			name: 'test',
			publisher: 'mocha',
			version: '0.0.1',
			description: 'test extension',
			engines: Object.create(null),
			extensionDependencies: ['foo.bar', 'foo.bar', 'monkey.hello'],
		};

		return _toVsixManifest(manifest, [])
			.then(parseXmlManifest)
			.then(result => {
				const properties = result.PackageManifest.Metadata[0].Properties[0].Property;
				const dependenciesProp = properties.filter(p => p.$.Id === 'Microsoft.VisualStudio.Code.ExtensionDependencies');
				assert.strictEqual(dependenciesProp.length, 1);

				const dependencies = dependenciesProp[0].$.Value.split(',');
				assert.strictEqual(dependencies.length, 2);
				assert.ok(dependencies.some(d => d === 'foo.bar'));
				assert.ok(dependencies.some(d => d === 'monkey.hello'));
			});
	});

	it('should error with files with same case insensitive name', async () => {
		const manifest = {
			name: 'test',
			publisher: 'mocha',
			version: '0.0.1',
			description: 'test extension',
			engines: Object.create(null),
		};

		const files = [
			{ path: 'extension/file.txt', contents: '' },
			{ path: 'extension/FILE.txt', contents: '' },
		];

		try {
			await _toVsixManifest(manifest, files);
		} catch (err: any) {
			assert.ok(/have the same case insensitive path/i.test(err.message));
			return;
		}

		throw new Error('Should not reach here');
	});

	it('should automatically add web tag for web extensions', async () => {
		const manifest = createManifest({ browser: 'browser.js' });
		const files = [{ path: 'extension/browser.js', contents: Buffer.from('') }];

		const vsixManifest = await _toVsixManifest(manifest, files);
		const result = await parseXmlManifest(vsixManifest);

		assert.strictEqual(result.PackageManifest.Metadata[0].Tags[0], '__web_extension');
	});

	it('should expose extension kind properties when provided', async () => {
		const manifest = createManifest({
			extensionKind: ['ui', 'workspace', 'web'],
		});
		const files = [{ path: 'extension/main.js', contents: Buffer.from('') }];

		const vsixManifest = await _toVsixManifest(manifest, files);
		const result = await parseXmlManifest(vsixManifest);
		const properties = result.PackageManifest.Metadata[0].Properties[0].Property;
		const extensionKindProps = properties.filter(p => p.$.Id === 'Microsoft.VisualStudio.Code.ExtensionKind');
		assert.strictEqual(extensionKindProps[0].$.Value, ['ui', 'workspace', 'web'].join(','));
	});

	it('should expose extension kind properties when derived', async () => {
		const manifest = createManifest({
			main: 'main.js',
		});
		const files = [{ path: 'extension/main.js', contents: Buffer.from('') }];

		const vsixManifest = await _toVsixManifest(manifest, files);
		const result = await parseXmlManifest(vsixManifest);
		const properties = result.PackageManifest.Metadata[0].Properties[0].Property;
		const extensionKindProps = properties.filter(p => p.$.Id === 'Microsoft.VisualStudio.Code.ExtensionKind');
		assert.strictEqual(extensionKindProps[0].$.Value, 'workspace');
	});

	it('should not have target platform by default', async () => {
		const manifest = createManifest();
		const raw = await _toVsixManifest(manifest, []);
		const dom = await parseXmlManifest(raw);

		assert.strictEqual(dom.PackageManifest.Metadata[0].Identity[0].$.Id, 'test');
		assert.strictEqual(dom.PackageManifest.Metadata[0].Identity[0].$.Version, '0.0.1');
		assert.strictEqual(dom.PackageManifest.Metadata[0].Identity[0].$.Publisher, 'mocha');
		assert.strictEqual(dom.PackageManifest.Metadata[0].Identity[0].$.TargetPlatform, undefined);
	});

	it('should set the right target platform by default', async () => {
		const manifest = createManifest();
		const raw = await _toVsixManifest(manifest, [], { target: 'win32-x64' });
		const dom = await parseXmlManifest(raw);

		assert.strictEqual(dom.PackageManifest.Metadata[0].Identity[0].$.Id, 'test');
		assert.strictEqual(dom.PackageManifest.Metadata[0].Identity[0].$.Version, '0.0.1');
		assert.strictEqual(dom.PackageManifest.Metadata[0].Identity[0].$.Publisher, 'mocha');
		assert.strictEqual(dom.PackageManifest.Metadata[0].Identity[0].$.TargetPlatform, 'win32-x64');
	});

	it('should set the target platform when engine is set to insider', async () => {
		const manifest = createManifest({ engines: { vscode: '>=1.62.0-insider' } });
		const raw = await _toVsixManifest(manifest, [], { target: 'win32-x64' });
		const dom = await parseXmlManifest(raw);

		assert.strictEqual(dom.PackageManifest.Metadata[0].Identity[0].$.Id, 'test');
		assert.strictEqual(dom.PackageManifest.Metadata[0].Identity[0].$.Version, '0.0.1');
		assert.strictEqual(dom.PackageManifest.Metadata[0].Identity[0].$.Publisher, 'mocha');
		assert.strictEqual(dom.PackageManifest.Metadata[0].Identity[0].$.TargetPlatform, 'win32-x64');
	});

	it('should fail when target is invalid', async () => {
		const manifest = createManifest();

		try {
			await _toVsixManifest(manifest, [], { target: 'what' });
		} catch (err: any) {
			return assert.ok(/is not a valid VS Code target/i.test(err.message));
		}

		throw new Error('Should not reach here');
	});

	it('should throw when using an invalid target platform', async () => {
		const manifest = createManifest();

		try {
			await _toVsixManifest(manifest, [], { target: 'linux-ia32' });
		} catch (err: any) {
			return assert.ok(/not a valid VS Code target/.test(err.message));
		}

		throw new Error('Should not reach here');
	});

	it('should throw when targeting an old VS Code version with platform specific', async () => {
		const manifest = createManifest({ engines: { vscode: '>=1.60.0' } });

		try {
			await _toVsixManifest(manifest, [], { target: 'linux-ia32' });
		} catch (err: any) {
			return assert.ok(/>=1.61/.test(err.message));
		}

		throw new Error('Should not reach here');
	});

	it('should add prerelease property when --pre-release flag is passed', async () => {
		const manifest = createManifest({ engines: { vscode: '>=1.63.0' } });

		const raw = await _toVsixManifest(manifest, [], { preRelease: true });
		const xmlManifest = await parseXmlManifest(raw);

		assertProperty(xmlManifest, 'Microsoft.VisualStudio.Code.PreRelease', 'true');
	});

	it('should add sponsor link property', () => {
		const sponsor = { url: 'https://foo.bar' };
		const manifest: Manifest = {
			name: 'test',
			publisher: 'mocha',
			version: '0.0.1',
			description: 'test extension',
			engines: Object.create(null),
			sponsor,
		};

		return _toVsixManifest(manifest, [])
			.then(parseXmlManifest)
			.then(result => {
				const properties = result.PackageManifest.Metadata[0].Properties[0].Property;
				const sponsorLinkProp = properties.find(p => p.$.Id === 'Microsoft.VisualStudio.Code.SponsorLink');
				assert.strictEqual(sponsorLinkProp?.$.Value, sponsor.url);
			});
	});

	it('should automatically add sponsor tag for extension with sponsor link', async () => {
		const manifest = createManifest({ sponsor: { url: 'https://foo.bar' } });
		const vsixManifest = await _toVsixManifest(manifest, []);
		const result = await parseXmlManifest(vsixManifest);

		assert.ok(result.PackageManifest.Metadata[0].Tags[0].split(',').includes('__sponsor_extension'));
	});

	it('should add prerelease property when --pre-release flag is passed when engine property is for insiders', async () => {
		const manifest = createManifest({ engines: { vscode: '>=1.64.0-insider' } });

		const raw = await _toVsixManifest(manifest, [], { preRelease: true });
		const xmlManifest = await parseXmlManifest(raw);

		assertProperty(xmlManifest, 'Microsoft.VisualStudio.Code.PreRelease', 'true');
	});

	it('should not add prerelease property when --pre-release flag is not passed', async () => {
		const manifest = createManifest({ engines: { vscode: '>=1.64.0' } });

		const raw = await _toVsixManifest(manifest, []);
		const xmlManifest = await parseXmlManifest(raw);

		assertMissingProperty(xmlManifest, 'Microsoft.VisualStudio.Code.PreRelease');
	});

	it('should throw when targeting an old VS Code version with --pre-release', async () => {
		const manifest = createManifest({ engines: { vscode: '>=1.62.0' } });

		try {
			await _toVsixManifest(manifest, [], { preRelease: true });
		} catch (err: any) {
			return assert.ok(/>=1.63/.test(err.message));
		}

		throw new Error('Should not reach here');
	});

	it('should identify trial version of an extension', async () => {
		const manifest = createManifest({ pricing: 'Trial' });
		var raw = await _toVsixManifest(manifest, []);
		const xmlManifest = await parseXmlManifest(raw);
		assertProperty(xmlManifest, 'Microsoft.VisualStudio.Services.Content.Pricing', 'Trial');
	});
});

describe('qna', () => {
	it('should use marketplace qna by default', async () => {
		const xmlManifest = await toXMLManifest({
			name: 'test',
			publisher: 'mocha',
			version: '0.0.1',
			engines: Object.create(null),
		});

		assertMissingProperty(xmlManifest, 'Microsoft.VisualStudio.Services.EnableMarketplaceQnA');
		assertMissingProperty(xmlManifest, 'Microsoft.VisualStudio.Services.CustomerQnALink');
	});

	it('should not use marketplace in a github repo, without specifying it', async () => {
		const xmlManifest = await toXMLManifest({
			name: 'test',
			publisher: 'mocha',
			version: '0.0.1',
			engines: Object.create(null),
			repository: 'https://github.com/username/repository',
		});

		assertMissingProperty(xmlManifest, 'Microsoft.VisualStudio.Services.EnableMarketplaceQnA');
		assertMissingProperty(xmlManifest, 'Microsoft.VisualStudio.Services.CustomerQnALink');
	});

	it('should use marketplace in a github repo, when specifying it', async () => {
		const xmlManifest = await toXMLManifest({
			name: 'test',
			publisher: 'mocha',
			version: '0.0.1',
			engines: Object.create(null),
			repository: 'https://github.com/username/repository',
			qna: 'marketplace',
		});

		assertProperty(xmlManifest, 'Microsoft.VisualStudio.Services.EnableMarketplaceQnA', 'true');
		assertMissingProperty(xmlManifest, 'Microsoft.VisualStudio.Services.CustomerQnALink');
	});

	it('should handle qna=marketplace', async () => {
		const xmlManifest = await toXMLManifest({
			name: 'test',
			publisher: 'mocha',
			version: '0.0.1',
			engines: Object.create(null),
			qna: 'marketplace',
		});

		assertProperty(xmlManifest, 'Microsoft.VisualStudio.Services.EnableMarketplaceQnA', 'true');
		assertMissingProperty(xmlManifest, 'Microsoft.VisualStudio.Services.CustomerQnALink');
	});

	it('should handle qna=false', async () => {
		const xmlManifest = await toXMLManifest({
			name: 'test',
			publisher: 'mocha',
			version: '0.0.1',
			engines: Object.create(null),
			qna: false,
		});

		assertProperty(xmlManifest, 'Microsoft.VisualStudio.Services.EnableMarketplaceQnA', 'false');
		assertMissingProperty(xmlManifest, 'Microsoft.VisualStudio.Services.CustomerQnALink');
	});

	it('should handle custom qna', async () => {
		const xmlManifest = await toXMLManifest({
			name: 'test',
			publisher: 'mocha',
			version: '0.0.1',
			engines: Object.create(null),
			qna: 'http://myqna',
		});

		assertMissingProperty(xmlManifest, 'Microsoft.VisualStudio.Services.EnableMarketplaceQnA');
		assertProperty(xmlManifest, 'Microsoft.VisualStudio.Services.CustomerQnALink', 'http://myqna');
	});
});

describe('toContentTypes', () => {
	it('should produce a good xml', () => {
		return toContentTypes([])
			.then(xml => parseContentTypes(xml))
			.then(result => {
				assert.ok(result);
				assert.ok(result.Types);
				assert.ok(result.Types.Default);
				assert.strictEqual(result.Types.Default.length, 2);
				assert.ok(result.Types.Default.some(d => d.$.Extension === '.vsixmanifest' && d.$.ContentType === 'text/xml'));
				assert.ok(result.Types.Default.some(d => d.$.Extension === '.json' && d.$.ContentType === 'application/json'));
			});
	});

	it('should include extra extensions', () => {
		const files = [
			{ path: 'hello.txt', contents: '' },
			{ path: 'hello.png', contents: '' },
			{ path: 'hello.md', contents: '' },
			{ path: 'hello', contents: '' },
		];

		return toContentTypes(files)
			.then(xml => parseContentTypes(xml))
			.then(result => {
				assert.ok(result.Types.Default, 'there are content types');
				assert.ok(
					result.Types.Default.some(d => d.$.Extension === '.txt' && d.$.ContentType === 'text/plain'),
					'there are txt'
				);
				assert.ok(
					result.Types.Default.some(d => d.$.Extension === '.png' && d.$.ContentType === 'image/png'),
					'there are png'
				);
				assert.ok(
					result.Types.Default.some(d => d.$.Extension === '.md' && /^text\/(x-)?markdown$/.test(d.$.ContentType)),
					'there are md'
				);
				assert.ok(!result.Types.Default.some(d => d.$.Extension === ''));
			});
	});
});

describe('LaunchEntryPointProcessor', () => {
	it('should detect when declared entrypoint is not in package', async () => {
		const manifest = createManifest({ main: 'main.js' });
		const files = [{ path: 'extension/browser.js', contents: Buffer.from('') }];

		let didErr = false;

		try {
			await _toVsixManifest(manifest, files);
		} catch (err: any) {
			const message = err.message;
			didErr = message.includes('entrypoint(s) missing') && message.includes('main.js');
		}

		assert.ok(didErr);
	});

	it('should work even if .js extension is not used', async () => {
		const manifest = createManifest({ main: 'out/src/extension' });
		const files = [{ path: 'extension/out/src/extension.js', contents: Buffer.from('') }];
		await _toVsixManifest(manifest, files);
	});

	it('should accept manifest if no entrypoints defined', async () => {
		const manifest = createManifest({});
		const files = [{ path: 'extension/something.js', contents: Buffer.from('') }];
		await _toVsixManifest(manifest, files);
	});
});
describe('ManifestProcessor', () => {
	it('should ensure that package.json is writable', async () => {
		const root = fixture('uuid');
		const manifest = JSON.parse(await fs.promises.readFile(path.join(root, 'package.json'), 'utf8'));
		const processor = new ManifestProcessor(manifest);
		const packageJson = {
			path: 'extension/package.json',
			localPath: path.join(root, 'package.json'),
		};

		const outPackageJson = await processor.onFile(packageJson);
		assert.ok(outPackageJson.mode);
		assert.ok(outPackageJson.mode & 0o200);
	});

	it('should bump package.json version in-memory when using --no-update-package-json', async () => {
		const root = fixture('uuid');

		let manifest = JSON.parse(await fs.promises.readFile(path.join(root, 'package.json'), 'utf8'));
		assert.deepStrictEqual(manifest.version, '1.0.0');

		const processor = new ManifestProcessor(manifest, { version: '1.1.1', updatePackageJson: false });
		const packageJson = {
			path: 'extension/package.json',
			localPath: path.join(root, 'package.json'),
		};

		manifest = JSON.parse(await read(await processor.onFile(packageJson)));
		assert.deepStrictEqual(manifest.version, '1.1.1');
		assert.deepStrictEqual(processor.vsix.version, '1.1.1');

		manifest = JSON.parse(await fs.promises.readFile(path.join(root, 'package.json'), 'utf8'));
		assert.deepStrictEqual(manifest.version, '1.0.0');
	});

	it('should not bump package.json version in-memory when not using --no-update-package-json', async () => {
		const root = fixture('uuid');

		let manifest = JSON.parse(await fs.promises.readFile(path.join(root, 'package.json'), 'utf8'));
		assert.deepStrictEqual(manifest.version, '1.0.0');

		const processor = new ManifestProcessor(manifest, { version: '1.1.1' });
		const packageJson = {
			path: 'extension/package.json',
			localPath: path.join(root, 'package.json'),
		};

		manifest = JSON.parse(await read(await processor.onFile(packageJson)));
		assert.deepStrictEqual(manifest.version, '1.0.0');
		assert.deepStrictEqual(processor.vsix.version, '1.0.0');

		manifest = JSON.parse(await fs.promises.readFile(path.join(root, 'package.json'), 'utf8'));
		assert.deepStrictEqual(manifest.version, '1.0.0');
	});
});

describe('MarkdownProcessor', () => {
	it('should throw when no baseContentUrl is provided', async () => {
		const manifest = {
			name: 'test',
			publisher: 'mocha',
			version: '0.0.1',
			description: 'test extension',
			engines: Object.create(null),
		};

		const root = fixture('readme');
		const processor = new ReadmeProcessor(manifest, {});
		const readme = {
			path: 'extension/readme.md',
			localPath: path.join(root, 'readme.md'),
		};

		let didThrow = false;

		try {
			await processor.onFile(readme);
		} catch (err: any) {
			didThrow = true;
		}

		assert.ok(didThrow);
	});

	it('should take baseContentUrl', () => {
		const manifest = {
			name: 'test',
			publisher: 'mocha',
			version: '0.0.1',
			description: 'test extension',
			engines: Object.create(null),
		};

		const root = fixture('readme');
		const processor = new ReadmeProcessor(manifest, {
			baseContentUrl: 'https://github.com/username/repository/blob/master',
			baseImagesUrl: 'https://github.com/username/repository/raw/master',
		});
		const readme = {
			path: 'extension/readme.md',
			localPath: path.join(root, 'readme.md'),
		};

		return processor
			.onFile(readme)
			.then(file => read(file))
			.then(actual => {
				return fs.promises.readFile(path.join(root, 'readme.expected.md'), 'utf8').then(expected => {
					assert.strictEqual(actual, expected);
				});
			});
	});

	it('should infer baseContentUrl if its a github repo', () => {
		const manifest = {
			name: 'test',
			publisher: 'mocha',
			version: '0.0.1',
			description: 'test extension',
			engines: Object.create(null),
			repository: 'https://github.com/username/repository',
		};

		const root = fixture('readme');
		const processor = new ReadmeProcessor(manifest, {});
		const readme = {
			path: 'extension/readme.md',
			localPath: path.join(root, 'readme.md'),
		};

		return processor
			.onFile(readme)
			.then(file => read(file))
			.then(actual => {
				return fs.promises.readFile(path.join(root, 'readme.default.md'), 'utf8').then(expected => {
					assert.strictEqual(actual, expected);
				});
			});
	});

	it('should replace relative links with GitHub URLs while respecting githubBranch', () => {
		const manifest = {
			name: 'test',
			publisher: 'mocha',
			version: '0.0.1',
			description: 'test extension',
			engines: Object.create(null),
			repository: 'https://github.com/username/repository',
		};

		const root = fixture('readme');
		const processor = new ReadmeProcessor(manifest, {
			githubBranch: 'main',
		});
		const readme = {
			path: 'extension/readme.md',
			localPath: path.join(root, 'readme.md'),
		};

		return processor
			.onFile(readme)
			.then(file => read(file))
			.then(actual => {
				return fs.promises.readFile(path.join(root, 'readme.branch.main.expected.md'), 'utf8').then(expected => {
					assert.strictEqual(actual, expected);
				});
			});
	});

	it('should override image URLs with baseImagesUrl while also respecting githubBranch', () => {
		const manifest = {
			name: 'test',
			publisher: 'mocha',
			version: '0.0.1',
			description: 'test extension',
			engines: Object.create(null),
			repository: 'https://github.com/username/repository',
		};

		const root = fixture('readme');
		const processor = new ReadmeProcessor(manifest, {
			githubBranch: 'main',
			// Override image relative links to point to different base URL
			baseImagesUrl: 'https://github.com/base',
		});
		const readme = {
			path: 'extension/readme.md',
			localPath: path.join(root, 'readme.md'),
		};

		return processor
			.onFile(readme)
			.then(file => read(file))
			.then(actual => {
				return fs.promises
					.readFile(path.join(root, 'readme.branch.override.images.expected.md'), 'utf8')
					.then(expected => {
						assert.strictEqual(actual, expected);
					});
			});
	});

	it('should override githubBranch setting with baseContentUrl', () => {
		const manifest = {
			name: 'test',
			publisher: 'mocha',
			version: '0.0.1',
			description: 'test extension',
			engines: Object.create(null),
			repository: 'https://github.com/username/repository',
		};

		const root = fixture('readme');
		const processor = new ReadmeProcessor(manifest, {
			githubBranch: 'main',
			baseContentUrl: 'https://github.com/base',
		});
		const readme = {
			path: 'extension/readme.md',
			localPath: path.join(root, 'readme.md'),
		};

		return processor
			.onFile(readme)
			.then(file => read(file))
			.then(actual => {
				return fs.promises
					.readFile(path.join(root, 'readme.branch.override.content.expected.md'), 'utf8')
					.then(expected => {
						assert.strictEqual(actual, expected);
					});
			});
	});

	it('should infer baseContentUrl if its a github repo (.git)', () => {
		const manifest = {
			name: 'test',
			publisher: 'mocha',
			version: '0.0.1',
			description: 'test extension',
			engines: Object.create(null),
			repository: 'https://github.com/username/repository.git',
		};

		const root = fixture('readme');
		const processor = new ReadmeProcessor(manifest, {});
		const readme = {
			path: 'extension/readme.md',
			localPath: path.join(root, 'readme.md'),
		};

		return processor
			.onFile(readme)
			.then(file => read(file))
			.then(actual => {
				return fs.promises.readFile(path.join(root, 'readme.default.md'), 'utf8').then(expected => {
					assert.strictEqual(actual, expected);
				});
			});
	});

	it('should infer baseContentUrl if its a github repo (short format)', () => {
		const manifest = {
			name: 'test',
			publisher: 'mocha',
			version: '0.0.1',
			description: 'test extension',
			engines: Object.create(null),
			repository: 'github:username/repository',
		};

		const root = fixture('readme');
		const processor = new ReadmeProcessor(manifest, {});
		const readme = {
			path: 'extension/readme.md',
			localPath: path.join(root, 'readme.md'),
		};

		return processor
			.onFile(readme)
			.then(file => read(file))
			.then(actual => {
				return fs.promises.readFile(path.join(root, 'readme.default.md'), 'utf8').then(expected => {
					assert.strictEqual(actual, expected);
				});
			});
	});

	it('should infer baseContentUrl if its a gitlab repo', () => {
		const manifest = {
			name: 'test',
			publisher: 'mocha',
			version: '0.0.1',
			description: 'test extension',
			engines: Object.create(null),
			repository: 'https://gitlab.com/username/repository',
		};

		const root = fixture('readme');
		const processor = new ReadmeProcessor(manifest, {});
		const readme = {
			path: 'extension/readme.md',
			localPath: path.join(root, 'readme.md'),
		};

		return processor
			.onFile(readme)
			.then(file => read(file))
			.then(actual => {
				return fs.promises.readFile(path.join(root, 'readme.gitlab.default.md'), 'utf8').then(expected => {
					assert.strictEqual(actual, expected);
				});
			});
	});

	it('should infer baseContentUrl if its a gitlab repo (.git)', () => {
		const manifest = {
			name: 'test',
			publisher: 'mocha',
			version: '0.0.1',
			description: 'test extension',
			engines: Object.create(null),
			repository: 'https://gitlab.com/username/repository.git',
		};

		const root = fixture('readme');
		const processor = new ReadmeProcessor(manifest, {});
		const readme = {
			path: 'extension/readme.md',
			localPath: path.join(root, 'readme.md'),
		};

		return processor
			.onFile(readme)
			.then(file => read(file))
			.then(actual => {
				return fs.promises.readFile(path.join(root, 'readme.gitlab.default.md'), 'utf8').then(expected => {
					assert.strictEqual(actual, expected);
				});
			});
	});

	it('should infer baseContentUrl if its a gitlab repo (short format)', () => {
		const manifest = {
			name: 'test',
			publisher: 'mocha',
			version: '0.0.1',
			description: 'test extension',
			engines: Object.create(null),
			repository: 'gitlab:username/repository',
		};

		const root = fixture('readme');
		const processor = new ReadmeProcessor(manifest, {});
		const readme = {
			path: 'extension/readme.md',
			localPath: path.join(root, 'readme.md'),
		};

		return processor
			.onFile(readme)
			.then(file => read(file))
			.then(actual => {
				return fs.promises.readFile(path.join(root, 'readme.gitlab.default.md'), 'utf8').then(expected => {
					assert.strictEqual(actual, expected);
				});
			});
	});

	it('should replace relative links with GitLab URLs while respecting gitlabBranch', () => {
		const manifest = {
			name: 'test',
			publisher: 'mocha',
			version: '0.0.1',
			description: 'test extension',
			engines: Object.create(null),
			repository: 'https://gitlab.com/username/repository',
		};

		const root = fixture('readme');
		const processor = new ReadmeProcessor(manifest, {
			gitlabBranch: 'main',
		});
		const readme = {
			path: 'extension/readme.md',
			localPath: path.join(root, 'readme.md'),
		};

		return processor
			.onFile(readme)
			.then(file => read(file))
			.then(actual => {
				return fs.promises.readFile(path.join(root, 'readme.gitlab.branch.main.expected.md'), 'utf8').then(expected => {
					assert.strictEqual(actual, expected);
				});
			});
	});

	it('should override image URLs with baseImagesUrl while also respecting gitlabBranch', () => {
		const manifest = {
			name: 'test',
			publisher: 'mocha',
			version: '0.0.1',
			description: 'test extension',
			engines: Object.create(null),
			repository: 'https://gitlab.com/username/repository',
		};

		const root = fixture('readme');
		const processor = new ReadmeProcessor(manifest, {
			gitlabBranch: 'main',
			// Override image relative links to point to different base URL
			baseImagesUrl: 'https://gitlab.com/base',
		});
		const readme = {
			path: 'extension/readme.md',
			localPath: path.join(root, 'readme.md'),
		};

		return processor
			.onFile(readme)
			.then(file => read(file))
			.then(actual => {
				return fs.promises
					.readFile(path.join(root, 'readme.gitlab.branch.override.images.expected.md'), 'utf8')
					.then(expected => {
						assert.strictEqual(actual, expected);
					});
			});
	});

	it('should override gitlabBranch setting with baseContentUrl', () => {
		const manifest = {
			name: 'test',
			publisher: 'mocha',
			version: '0.0.1',
			description: 'test extension',
			engines: Object.create(null),
			repository: 'https://gitlab.com/username/repository',
		};

		const root = fixture('readme');
		const processor = new ReadmeProcessor(manifest, {
			gitlabBranch: 'main',
			baseContentUrl: 'https://gitlab.com/base',
		});
		const readme = {
			path: 'extension/readme.md',
			localPath: path.join(root, 'readme.md'),
		};

		return processor
			.onFile(readme)
			.then(file => read(file))
			.then(actual => {
				return fs.promises
					.readFile(path.join(root, 'readme.gitlab.branch.override.content.expected.md'), 'utf8')
					.then(expected => {
						assert.strictEqual(actual, expected);
					});
			});
	});

	it('should replace img urls with baseImagesUrl', () => {
		const manifest = {
			name: 'test',
			publisher: 'mocha',
			version: '0.0.1',
			description: 'test extension',
			engines: Object.create(null),
			repository: 'https://github.com/username/repository.git',
		};

		const options = {
			baseImagesUrl: 'https://github.com/username/repository/path/to',
		};

		const root = fixture('readme');
		const processor = new ReadmeProcessor(manifest, options);
		const readme = {
			path: 'extension/readme.md',
			localPath: path.join(root, 'readme.md'),
		};

		return processor
			.onFile(readme)
			.then(file => read(file))
			.then(actual => {
				return fs.promises.readFile(path.join(root, 'readme.images.expected.md'), 'utf8').then(expected => {
					assert.strictEqual(actual, expected);
				});
			});
	});

	it('should replace issue links with urls if its a github repo.', () => {
		const manifest = {
			name: 'test',
			publisher: 'mocha',
			version: '0.0.1',
			description: 'test extension',
			engines: Object.create(null),
			repository: 'https://github.com/username/repository.git',
		};

		const root = fixture('readme');
		const processor = new ReadmeProcessor(manifest, {});
		const readme = {
			path: 'extension/readme.md',
			localPath: path.join(root, 'readme.github.md'),
		};

		return processor
			.onFile(readme)
			.then(file => read(file))
			.then(actual => {
				return fs.promises.readFile(path.join(root, 'readme.github.expected.md'), 'utf8').then(expected => {
					assert.strictEqual(actual, expected);
				});
			});
	});

	it('should not replace issue links with urls if its a github repo but issue link expansion is disabled.', () => {
		const manifest = {
			name: 'test',
			publisher: 'mocha',
			version: '0.0.1',
			description: 'test extension',
			engines: Object.create(null),
			repository: 'https://github.com/username/repository.git',
		};

		const root = fixture('readme');
		const processor = new ReadmeProcessor(manifest, { gitHubIssueLinking: false });
		const readme = {
			path: 'extension/readme.md',
			localPath: path.join(root, 'readme.github.md'),
		};

		return processor
			.onFile(readme)
			.then(file => read(file))
			.then(actual => {
				return fs.promises.readFile(path.join(root, 'readme.github.md'), 'utf8').then(expected => {
					assert.strictEqual(actual, expected);
				});
			});
	});

	it('should not replace issue links with urls if its not a github repo.', () => {
		const manifest = {
			name: 'test',
			publisher: 'mocha',
			version: '0.0.1',
			description: 'test extension',
			engines: Object.create(null),
			repository: 'https://some-other-provider.com/username/repository.git',
		};

		const root = fixture('readme');
		const processor = new ReadmeProcessor(manifest, {});
		const readme = {
			path: 'extension/readme.md',
			localPath: path.join(root, 'readme.github.md'),
		};

		return processor
			.onFile(readme)
			.then(file => read(file))
			.then(actual => {
				return fs.promises.readFile(path.join(root, 'readme.github.md'), 'utf8').then(expected => {
					assert.strictEqual(actual, expected);
				});
			});
	});

	it('should replace issue links with urls if its a gitlab repo.', () => {
		const manifest = {
			name: 'test',
			publisher: 'mocha',
			version: '0.0.1',
			description: 'test extension',
			engines: Object.create(null),
			repository: 'https://gitlab.com/username/repository.git',
		};

		const root = fixture('readme');
		const processor = new ReadmeProcessor(manifest, {});
		const readme = {
			path: 'extension/readme.md',
			localPath: path.join(root, 'readme.gitlab.md'),
		};

		return processor
			.onFile(readme)
			.then(file => read(file))
			.then(actual => {
				return fs.promises.readFile(path.join(root, 'readme.gitlab.expected.md'), 'utf8').then(expected => {
					assert.strictEqual(actual, expected);
				});
			});
	});

	it('should not replace issue links with urls if its a gitlab repo but issue link expansion is disabled.', () => {
		const manifest = {
			name: 'test',
			publisher: 'mocha',
			version: '0.0.1',
			description: 'test extension',
			engines: Object.create(null),
			repository: 'https://gitlab.com/username/repository.git',
		};

		const root = fixture('readme');
		const processor = new ReadmeProcessor(manifest, { gitLabIssueLinking: false });
		const readme = {
			path: 'extension/readme.md',
			localPath: path.join(root, 'readme.gitlab.md'),
		};

		return processor
			.onFile(readme)
			.then(file => read(file))
			.then(actual => {
				return fs.promises.readFile(path.join(root, 'readme.gitlab.md'), 'utf8').then(expected => {
					assert.strictEqual(actual, expected);
				});
			});
	});

	it('should prevent non-HTTPS images', async () => {
		const manifest = {
			name: 'test',
			publisher: 'mocha',
			version: '0.0.1',
			engines: Object.create(null),
			repository: 'https://github.com/username/repository',
		};
		const contents = `![title](http://foo.png)`;
		const processor = new ReadmeProcessor(manifest, {});
		const readme = { path: 'extension/readme.md', contents };

		await throws(() => processor.onFile(readme));
	});

	it('should prevent non-HTTPS img tags', async () => {
		const manifest = {
			name: 'test',
			publisher: 'mocha',
			version: '0.0.1',
			engines: Object.create(null),
			repository: 'https://github.com/username/repository',
		};
		const contents = `<img src="http://foo.png" />`;
		const processor = new ReadmeProcessor(manifest, {});
		const readme = { path: 'extension/readme.md', contents };

		await throws(() => processor.onFile(readme));
	});

	it('should prevent SVGs from not trusted sources', async () => {
		const manifest = {
			name: 'test',
			publisher: 'mocha',
			version: '0.0.1',
			engines: Object.create(null),
			repository: 'https://github.com/username/repository',
		};
		const contents = `![title](https://foo/hello.svg)`;
		const processor = new ReadmeProcessor(manifest, {});
		const readme = { path: 'extension/readme.md', contents };

		await throws(() => processor.onFile(readme));
	});

	it('should allow SVGs from trusted sources', async () => {
		const manifest = {
			name: 'test',
			publisher: 'mocha',
			version: '0.0.1',
			engines: Object.create(null),
			repository: 'https://github.com/username/repository',
		};
		const contents = `![title](https://badges.gitter.im/hello.svg)`;
		const processor = new ReadmeProcessor(manifest, {});
		const readme = { path: 'extension/readme.md', contents };

		const file = await processor.onFile(readme);
		assert.ok(file);
	});

	it('should allow SVG from GitHub actions in image tag (old url format)', async () => {
		const manifest = {
			name: 'test',
			publisher: 'mocha',
			version: '0.0.1',
			engines: Object.create(null),
			repository: 'https://github.com/username/repository',
		};
		const contents = `![title](https://github.com/fakeuser/fakerepo/workflows/fakeworkflowname/badge.svg)`;
		const processor = new ReadmeProcessor(manifest, {});
		const readme = { path: 'extension/readme.md', contents };

		const file = await processor.onFile(readme);
		assert.ok(file);
	});

	it('should allow SVG from GitHub actions in image tag', async () => {
		const manifest = {
			name: 'test',
			publisher: 'mocha',
			version: '0.0.1',
			engines: Object.create(null),
			repository: 'https://github.com/username/repository',
		};
		const contents = `![title](https://github.com/fakeuser/fakerepo/actions/workflows/fakeworkflowname/badge.svg)`;
		const processor = new ReadmeProcessor(manifest, {});
		const readme = { path: 'extension/readme.md', contents };

		const file = await processor.onFile(readme);
		assert.ok(file);
	});

	it('should prevent SVG from a GitHub repo in image tag', async () => {
		const manifest = {
			name: 'test',
			publisher: 'mocha',
			version: '0.0.1',
			engines: Object.create(null),
			repository: 'https://github.com/username/repository',
		};
		const contents = `![title](https://github.com/eviluser/evilrepo/blob/master/malicious.svg)`;
		const processor = new ReadmeProcessor(manifest, {});
		const readme = { path: 'extension/readme.md', contents };

		await throws(() => processor.onFile(readme));
	});

	it('should prevent SVGs from not trusted sources in img tags', async () => {
		const manifest = {
			name: 'test',
			publisher: 'mocha',
			version: '0.0.1',
			engines: Object.create(null),
			repository: 'https://github.com/username/repository',
		};
		const contents = `<img src="https://foo/hello.svg" />`;
		const processor = new ReadmeProcessor(manifest, {});
		const readme = { path: 'extension/readme.md', contents };

		await throws(() => processor.onFile(readme));
	});

	it('should allow SVGs from trusted sources in img tags', async () => {
		const manifest = {
			name: 'test',
			publisher: 'mocha',
			version: '0.0.1',
			engines: Object.create(null),
			repository: 'https://github.com/username/repository',
		};
		const contents = `<img src="https://badges.gitter.im/hello.svg" />`;
		const processor = new ReadmeProcessor(manifest, {});
		const readme = { path: 'extension/readme.md', contents };

		const file = await processor.onFile(readme);
		assert.ok(file);
	});

	it('should prevent SVG tags', async () => {
		const manifest = {
			name: 'test',
			publisher: 'mocha',
			version: '0.0.1',
			engines: Object.create(null),
			repository: 'https://github.com/username/repository',
		};
		const contents = `<svg xmlns="http://www.w3.org/2000/svg" width="512" height="512" viewBox="0 0 512 512"><path d="M224 387.814V512L32 320l192-192v126.912C447.375 260.152 437.794 103.016 380.93 0 521.287 151.707 491.48 394.785 224 387.814z"/></svg>`;
		const processor = new ReadmeProcessor(manifest, {});
		const readme = { path: 'extension/readme.md', contents };

		await throws(() => processor.onFile(readme));
	});

	it('should prevent SVG data urls in img tags', async () => {
		const manifest = {
			name: 'test',
			publisher: 'mocha',
			version: '0.0.1',
			engines: Object.create(null),
			repository: 'https://github.com/username/repository',
		};
		const contents = `<img src="data:image/svg+xml;base64,PHN2ZyB4bWxucz0iaHR0cDovL3d3dy53My5vcmcvMjAwMC9zdmciIHZpZXdCb3g9IjAgMCA1MTIgNTEyIj48cGF0aCBkPSJNMjI0IDM4Ny44MTRWNTEyTDMyIDMyMGwxOTItMTkydjEyNi45MTJDNDQ3LjM3NSAyNjAuMTUyIDQzNy43OTQgMTAzLjAxNiAzODAuOTMgMCA1MjEuMjg3IDE1MS43MDcgNDkxLjQ4IDM5NC43ODUgMjI0IDM4Ny44MTR6Ii8+PC9zdmc+" />`;
		const processor = new ReadmeProcessor(manifest, {});
		const readme = { path: 'extension/readme.md', contents };

		await throws(() => processor.onFile(readme));
	});

	it('should catch an unchanged README.md', async () => {
		const manifest = {
			name: 'test',
			publisher: 'mocha',
			version: '0.0.1',
			engines: Object.create(null),
			repository: 'https://github.com/username/repository',
		};
		const contents = `This is the README for your extension `;
		const processor = new ReadmeProcessor(manifest, {});
		const readme = { path: 'extension/readme.md', contents };

		await throws(() => processor.onFile(readme));
	});
});

describe('LicenseProcessor', () => {
	it('should fail if license file not specified', async () => {
		const originalUtilWarn = log.warn;
		const logs: string[] = [];

		log.warn = (message) => {
			logs.push(message);
		};

		const message = 'LICENSE, LICENSE.md, or LICENSE.txt not found';

		const processor = new LicenseProcessor(createManifest(), {});
		await processor.onEnd();

		log.warn = originalUtilWarn;

		assert.strictEqual(logs.length, 1);
		assert.strictEqual(logs[0], message);
	});

	it('should pass if no license specified and --skip-license flag is passed', async () => {
		const originalUtilWarn = log.warn;
		const logs: string[] = [];

		log.warn = (message) => {
			logs.push(message);
		};

		const processor = new LicenseProcessor(createManifest(), { skipLicense: true });
		await processor.onEnd();

		log.warn = originalUtilWarn;

		assert.strictEqual(logs.length, 0);
	});
});

describe('version', function () {
	this.timeout(5000);

	let dir: tmp.DirResult;
	const fixtureFolder = fixture('vsixmanifest');
	let cwd: string;

	const git = (args: string[]) => spawnSync('git', args, { cwd, encoding: 'utf-8' });

	beforeEach(() => {
		dir = tmp.dirSync({ unsafeCleanup: true });
		cwd = dir.name;
		fs.copyFileSync(path.join(fixtureFolder, 'package.json'), path.join(cwd, 'package.json'));
		git(['init']);
		git(['config', '--local', 'user.name', 'Sample Name']);
		git(['config', '--local', 'user.email', 'sample@email.com']);
	});

	afterEach(() => {
		dir.removeCallback();
	});

	it('should bump patch version', async () => {
		await versionBump({ cwd, version: 'patch' });

		const newManifest = await readManifest(cwd);

		assert.strictEqual(newManifest.version, '1.0.1');
	});

	it('should bump minor version', async () => {
		await versionBump({ cwd, version: 'minor' });

		const newManifest = await readManifest(cwd);

		assert.strictEqual(newManifest.version, '1.1.0');
	});

	it('should bump major version', async () => {
		await versionBump({ cwd, version: 'major' });

		const newManifest = await readManifest(cwd);

		assert.strictEqual(newManifest.version, '2.0.0');
	});

	it('should set custom version', async () => {
		await versionBump({ cwd, version: '1.1.1' });

		const newManifest = await readManifest(cwd);

		assert.strictEqual(newManifest.version, '1.1.1');
	});

	it('should fail with invalid version', async () => {
		await assert.rejects(versionBump({ cwd, version: 'a1.a.2' }));
		await assert.rejects(versionBump({ cwd, version: 'prepatch' }));
		await assert.rejects(versionBump({ cwd, version: 'preminor' }));
		await assert.rejects(versionBump({ cwd, version: 'premajor' }));
		await assert.rejects(versionBump({ cwd, version: 'prerelease' }));
		await assert.rejects(versionBump({ cwd, version: 'from-git' }));
	});

	it('should create git tag and commit', async () => {
		await versionBump({ cwd, version: '1.1.1' });

		assert.strictEqual(git(['rev-parse', 'v1.1.1']).status, 0);
		assert.strictEqual(git(['rev-parse', 'HEAD']).status, 0);
	});

	it('should use custom commit message', async () => {
		const commitMessage = 'test commit message';
		await versionBump({ cwd, version: '1.1.1', commitMessage });

		assert.deepStrictEqual(git(['show', '-s', '--format=%B', 'HEAD']).stdout, `${commitMessage}\n\n`);
	});

	it('should not create git tag and commit', async () => {
		await versionBump({ cwd, version: '1.1.1', gitTagVersion: false });

		assert.notDeepStrictEqual(git(['rev-parse', 'v1.1.1']).status, 0);
		assert.notDeepStrictEqual(git(['rev-parse', 'HEAD']).status, 0);
	});

	it('should not write to package.json with --no-update-package-json', async () => {
		await versionBump({ cwd, version: '1.1.1', updatePackageJson: false });
		const newManifest = await readManifest(cwd);
		assert.strictEqual(newManifest.version, '1.0.0');
	});
});<|MERGE_RESOLUTION|>--- conflicted
+++ resolved
@@ -245,48 +245,6 @@
 		await collect(manifest, { cwd });
 	});
 
-<<<<<<< HEAD
-	it('should handle target and ignoreOtherTargetFolders', async function () {
-		const cwd = fixture('target');
-		const manifest = await readManifest(cwd);
-		let files = await collect(manifest, { cwd });
-
-		assert.strictEqual(files.length, 13);
-		assert.ok(files.some(f => f.path === 'extension/file.txt'));
-		assert.ok(files.some(f => f.path === 'extension/random/file.txt'));
-		assert.ok(files.some(f => f.path === 'extension/deep/file.txt'));
-		assert.ok(files.some(f => f.path === 'extension/deep/random/file.txt'));
-		assert.ok(files.some(f => f.path === 'extension/linux-x64/file.txt'));
-		assert.ok(files.some(f => f.path === 'extension/deep/linux-x64/file.txt'));
-		assert.ok(files.some(f => f.path === 'extension/web/file.txt'));
-		assert.ok(files.some(f => f.path === 'extension/deep/web/file.txt'));
-		assert.ok(files.some(f => f.path === 'extension/darwin-arm64/file.txt'));
-		assert.ok(files.some(f => f.path === 'extension/deep/darwin-arm64/file.txt'));
-
-		files = await collect(manifest, { cwd, target: 'linux-x64' });
-
-		assert.strictEqual(files.length, 13);
-		assert.ok(files.some(f => f.path === 'extension/file.txt'));
-		assert.ok(files.some(f => f.path === 'extension/random/file.txt'));
-		assert.ok(files.some(f => f.path === 'extension/deep/file.txt'));
-		assert.ok(files.some(f => f.path === 'extension/deep/random/file.txt'));
-		assert.ok(files.some(f => f.path === 'extension/linux-x64/file.txt'));
-		assert.ok(files.some(f => f.path === 'extension/deep/linux-x64/file.txt'));
-		assert.ok(files.some(f => f.path === 'extension/web/file.txt'));
-		assert.ok(files.some(f => f.path === 'extension/deep/web/file.txt'));
-		assert.ok(files.some(f => f.path === 'extension/darwin-arm64/file.txt'));
-		assert.ok(files.some(f => f.path === 'extension/deep/darwin-arm64/file.txt'));
-
-		files = await collect(manifest, { cwd, target: 'linux-x64', ignoreOtherTargetFolders: true });
-
-		assert.strictEqual(files.length, 9);
-		assert.ok(files.some(f => f.path === 'extension/file.txt'));
-		assert.ok(files.some(f => f.path === 'extension/random/file.txt'));
-		assert.ok(files.some(f => f.path === 'extension/deep/file.txt'));
-		assert.ok(files.some(f => f.path === 'extension/deep/random/file.txt'));
-		assert.ok(files.some(f => f.path === 'extension/linux-x64/file.txt'));
-		assert.ok(files.some(f => f.path === 'extension/deep/linux-x64/file.txt'));
-=======
 	it('should collect the right files when using yarn workspaces', async () => {
 		// PackageB will act as the extension here
 		const root = fixture('yarnWorkspaces');
@@ -336,7 +294,48 @@
 		const ignoreFilename = 'extension/node_modules/package-a/logger.log';
 		const ignore = files.find(f => f.path === ignoreFilename);
 		assert.ok(!ignore, 'should ignore ' + ignoreFilename)
->>>>>>> 3e8410bb
+	});
+
+	it('should handle target and ignoreOtherTargetFolders', async function () {
+		const cwd = fixture('target');
+		const manifest = await readManifest(cwd);
+		let files = await collect(manifest, { cwd });
+
+		assert.strictEqual(files.length, 13);
+		assert.ok(files.some(f => f.path === 'extension/file.txt'));
+		assert.ok(files.some(f => f.path === 'extension/random/file.txt'));
+		assert.ok(files.some(f => f.path === 'extension/deep/file.txt'));
+		assert.ok(files.some(f => f.path === 'extension/deep/random/file.txt'));
+		assert.ok(files.some(f => f.path === 'extension/linux-x64/file.txt'));
+		assert.ok(files.some(f => f.path === 'extension/deep/linux-x64/file.txt'));
+		assert.ok(files.some(f => f.path === 'extension/web/file.txt'));
+		assert.ok(files.some(f => f.path === 'extension/deep/web/file.txt'));
+		assert.ok(files.some(f => f.path === 'extension/darwin-arm64/file.txt'));
+		assert.ok(files.some(f => f.path === 'extension/deep/darwin-arm64/file.txt'));
+
+		files = await collect(manifest, { cwd, target: 'linux-x64' });
+
+		assert.strictEqual(files.length, 13);
+		assert.ok(files.some(f => f.path === 'extension/file.txt'));
+		assert.ok(files.some(f => f.path === 'extension/random/file.txt'));
+		assert.ok(files.some(f => f.path === 'extension/deep/file.txt'));
+		assert.ok(files.some(f => f.path === 'extension/deep/random/file.txt'));
+		assert.ok(files.some(f => f.path === 'extension/linux-x64/file.txt'));
+		assert.ok(files.some(f => f.path === 'extension/deep/linux-x64/file.txt'));
+		assert.ok(files.some(f => f.path === 'extension/web/file.txt'));
+		assert.ok(files.some(f => f.path === 'extension/deep/web/file.txt'));
+		assert.ok(files.some(f => f.path === 'extension/darwin-arm64/file.txt'));
+		assert.ok(files.some(f => f.path === 'extension/deep/darwin-arm64/file.txt'));
+
+		files = await collect(manifest, { cwd, target: 'linux-x64', ignoreOtherTargetFolders: true });
+
+		assert.strictEqual(files.length, 9);
+		assert.ok(files.some(f => f.path === 'extension/file.txt'));
+		assert.ok(files.some(f => f.path === 'extension/random/file.txt'));
+		assert.ok(files.some(f => f.path === 'extension/deep/file.txt'));
+		assert.ok(files.some(f => f.path === 'extension/deep/random/file.txt'));
+		assert.ok(files.some(f => f.path === 'extension/linux-x64/file.txt'));
+		assert.ok(files.some(f => f.path === 'extension/deep/linux-x64/file.txt'));
 	});
 });
 
