--- conflicted
+++ resolved
@@ -13,11 +13,8 @@
 	WebExtensionProcessor,
 	IAsset,
 	IPackageOptions,
-<<<<<<< HEAD
+	ManifestProcessor,
 	ILocalFile,
-=======
-	ManifestProcessor,
->>>>>>> 0b789f6d
 } from '../package';
 import { Manifest } from '../manifest';
 import * as path from 'path';
@@ -267,7 +264,7 @@
 		assert.equal(manifest.name, 'package-b');
 
 		const files = await collect(manifest, { cwd, useYarn: true }) as ILocalFile[];
-		
+
 		[
 			{
 				path: 'extension/main.js',
