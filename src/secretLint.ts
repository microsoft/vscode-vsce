--- conflicted
+++ resolved
@@ -12,7 +12,6 @@
 	results: Result[];
 }
 
-<<<<<<< HEAD
 const secretsScanningRules = [
 	{
 		id: "@secretlint/secretlint-rule-preset-recommend",
@@ -29,54 +28,26 @@
 						// https://github.com/microsoft/vscode-vsce/issues/1147
 						"/^(?![\\s\\S]*-----BEGIN .*PRIVATE KEY-----[A-Za-z0-9+/=\\r\\n]{50,}-----END .*PRIVATE KEY-----)[\\s\\S]*$/"
 					]
-=======
-const lintConfig = {
-	rules: [
-		{
-			id: "@secretlint/secretlint-rule-preset-recommend",
-			rules: [
-				{
-					id: "@secretlint/secretlint-rule-basicauth",
-					allowMessageIds: ["BasicAuth"]
-				}, {
-					id: "@secretlint/secretlint-rule-privatekey",
-					options: {
-						allows: [
-							// Allow all keys which do not start and end with the BEGIN/END PRIVATE KEY and has at least 50 characters in between
-							// https://github.com/microsoft/vscode-vsce/issues/1147
-							"/^(?![\\s\\S]*-----BEGIN .*PRIVATE KEY-----[A-Za-z0-9+/=\\r\\n]{50,}-----END .*PRIVATE KEY-----)[\\s\\S]*$/"
-						]
-					}
-				}, {
-					id: "@secretlint/secretlint-rule-npm",
-					options: {
-						allows: [
-							// An npm token has the prefix npm_ followed by 36 Base62 characters (30 random + 6-character checksum), totaling 40 characters.
-							// https://github.com/microsoft/vscode-vsce/issues/1153
-							"/^(?!(?:npm_[0-9A-Za-z]{36})$).+$/"
-						]
-					}
->>>>>>> 18221d1c
+				}
+			}, {
+				id: "@secretlint/secretlint-rule-npm",
+				options: {
+					allows: [
+						// An npm token has the prefix npm_ followed by 36 Base62 characters (30 random + 6-character checksum), totaling 40 characters.
+						// https://github.com/microsoft/vscode-vsce/issues/1153
+						"/^(?!(?:npm_[0-9A-Za-z]{36})$).+$/"
+					]
 				}
 			}
 		]
 	}
 ];
 
-<<<<<<< HEAD
 const dotEnvRules = [
 	{
 		id: "@secretlint/secretlint-rule-no-dotenv"
 	}
 ];
-=======
-const lintOptions = {
-	configFileJSON: lintConfig,
-	formatter: "@secretlint/secretlint-formatter-sarif",
-	color: true,
-	maskSecrets: false
-};
->>>>>>> 18221d1c
 
 // Helper function to dynamically import the createEngine function
 async function getEngine(scanSecrets: boolean, scanDotEnv: boolean) {
