--- conflicted
+++ resolved
@@ -21,11 +21,7 @@
 	validateEngineCompatibility,
 	validateVSCodeTypesCompatibility,
 } from './validation';
-<<<<<<< HEAD
-import { getDependencies, SourceAndDestination } from './npm';
-=======
-import { detectYarn, getDependencies } from './npm';
->>>>>>> 0b789f6d
+import { detectYarn, getDependencies, SourceAndDestination } from './npm';
 import { IExtensionsReport } from './publicgalleryapi';
 
 const readFile = denodeify<string, string, string>(fs.readFile);
@@ -1025,8 +1021,7 @@
 	'**/.vscode-test/**',
 ];
 
-<<<<<<< HEAD
-function collectAllFiles(cwd: string, manifest: Manifest, useYarn = false, dependencyEntryPoints?: string[]): Promise<SourceAndDestination[]> {
+function collectAllFiles(cwd: string, manifest: Manifest, useYarn?: boolean, dependencyEntryPoints?: string[]): Promise<SourceAndDestination[]> {
 	return getDependencies(cwd, manifest, useYarn, dependencyEntryPoints).then(deps => {
 		const promises: Promise<SourceAndDestination[]>[] = deps.map(dep => {
 			return glob('**', { cwd: dep.src, nodir: true, dot: true, ignore: 'node_modules/**' }).then(files =>
@@ -1037,14 +1032,6 @@
 						}
 					})
 			)
-=======
-function collectAllFiles(cwd: string, useYarn?: boolean, dependencyEntryPoints?: string[]): Promise<string[]> {
-	return getDependencies(cwd, useYarn, dependencyEntryPoints).then(deps => {
-		const promises: Promise<string[]>[] = deps.map(dep => {
-			return glob('**', { cwd: dep, nodir: true, dot: true, ignore: 'node_modules/**' }).then(files =>
-				files.map(f => path.relative(cwd, path.join(dep, f))).map(f => f.replace(/\\/g, '/'))
-			);
->>>>>>> 0b789f6d
 		});
 
 		return Promise.all(promises).then(util.flatten);
@@ -1053,18 +1040,9 @@
 
 function collectFiles(
 	cwd: string,
-<<<<<<< HEAD
-	manifest: Manifest, useYarn = false, dependencyEntryPoints?: string[], ignoreFile?: string): Promise<SourceAndDestination[]> {
+	manifest: Manifest, useYarn?: boolean, dependencyEntryPoints?: string[], ignoreFile?: string): Promise<SourceAndDestination[]> {
 	return collectAllFiles(cwd, manifest, useYarn, dependencyEntryPoints).then(files => {
 		files = files.filter(f => !/\r$/m.test(f.src));
-=======
-	useYarn?: boolean,
-	dependencyEntryPoints?: string[],
-	ignoreFile?: string
-): Promise<string[]> {
-	return collectAllFiles(cwd, useYarn, dependencyEntryPoints).then(files => {
-		files = files.filter(f => !/\r$/m.test(f));
->>>>>>> 0b789f6d
 
 		return (
 			readFile(ignoreFile ? ignoreFile : path.join(cwd, '.vscodeignore'), 'utf8')
@@ -1149,13 +1127,8 @@
 	const ignoreFile = options.ignoreFile || undefined;
 	const processors = createDefaultProcessors(manifest, options);
 
-<<<<<<< HEAD
-	return collectFiles(cwd, manifest, useYarn, packagedDependencies, ignoreFile).then(fileNames => {
+	return collectFiles(cwd, manifest, options.useYarn, packagedDependencies, ignoreFile).then(fileNames => {
 		const files = fileNames.map(f => ({ path: `extension/${f.dest}`, localPath: path.join(cwd, f.src) }));
-=======
-	return collectFiles(cwd, options.useYarn, packagedDependencies, ignoreFile).then(fileNames => {
-		const files = fileNames.map(f => ({ path: `extension/${f}`, localPath: path.join(cwd, f) }));
->>>>>>> 0b789f6d
 
 		return processFiles(processors, files);
 	});
@@ -1277,13 +1250,8 @@
 	packagedDependencies?: string[],
 	ignoreFile?: string
 ): Promise<string[]> {
-<<<<<<< HEAD
-	return readManifest(cwd).then(manifest => collectFiles(cwd, manifest, useYarn, packagedDependencies, ignoreFile))
-		.then(files => files.map(f => f.src));
-=======
-	await readManifest(cwd);
-	return await collectFiles(cwd, useYarn, packagedDependencies, ignoreFile);
->>>>>>> 0b789f6d
+	const manifest = await readManifest(cwd);
+	return (await collectFiles(cwd, manifest, useYarn, packagedDependencies, ignoreFile)).map(f => f.src);
 }
 
 /**
