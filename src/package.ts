import * as fs from 'fs';
import * as path from 'path';
import { promisify } from 'util';
import * as cp from 'child_process';
import * as yazl from 'yazl';
import { ExtensionKind, ManifestPackage, UnverifiedManifest } from './manifest';
import { ITranslations, patchNLS } from './nls';
import * as util from './util';
import { glob } from 'glob';
import minimatch from 'minimatch';
import markdownit from 'markdown-it';
import * as cheerio from 'cheerio';
import * as url from 'url';
import mime from 'mime';
import * as semver from 'semver';
import urljoin from 'url-join';
import chalk from 'chalk';
import {
	validateExtensionName,
	validateVersion,
	validateEngineCompatibility,
	validateVSCodeTypesCompatibility,
	validatePublisher,
} from './validation';
import { detectYarn, getDependencies } from './npm';
import * as GitHost from 'hosted-git-info';
import parseSemver from 'parse-semver';
import * as jsonc from 'jsonc-parser';
import * as vsceSign from '@vscode/vsce-sign';

const MinimatchOptions: minimatch.IOptions = { dot: true };

export interface IInMemoryFile {
	path: string;
	mode?: number;
	originalPath?: string; // used to track the original path of a file that was renamed
	readonly contents: Buffer | string;
}

export interface ILocalFile {
	path: string;
	mode?: number;
	originalPath?: string; // used to track the original path of a file that was renamed
	readonly localPath: string;
}

export type IFile = IInMemoryFile | ILocalFile;

function isInMemoryFile(file: IFile): file is IInMemoryFile {
	return !!(file as IInMemoryFile).contents;
}

export function read(file: IFile): Promise<string> {
	if (isInMemoryFile(file)) {
		return Promise.resolve(file.contents).then(b => (typeof b === 'string' ? b : b.toString('utf8')));
	} else {
		return fs.promises.readFile(file.localPath, 'utf8');
	}
}

export interface IPackage {
	manifest: ManifestPackage;
	packagePath: string;
}

export interface IPackageResult extends IPackage {
	files: IFile[];
}

export interface IAsset {
	type: string;
	path: string;
}

/**
 * Options for the `createVSIX` function.
 * @public
 */
export interface IPackageOptions {
	/**
	 * The destination of the packaged the VSIX.
	 *
	 * Defaults to `NAME-VERSION.vsix`.
	 */
	readonly packagePath?: string;
	readonly version?: string;

	/**
	 * Optional target the extension should run on.
	 *
	 * https://code.visualstudio.com/api/working-with-extensions/publishing-extension#platformspecific-extensions
	 */
	readonly target?: string;

	/**
	 * Ignore all files inside folders named as other targets. Only relevant when
	 * `target` is set. For example, if `target` is `linux-x64` and there are
	 * folders named `win32-x64`, `darwin-arm64` or `web`, the files inside
	 * those folders will be ignored.
	 *
	 * @default false
	 */
	readonly ignoreOtherTargetFolders?: boolean;

	/**
	 * Recurse into symlinked directories instead of treating them as files.
	 */
	readonly followSymlinks?: boolean;

	readonly commitMessage?: string;
	readonly gitTagVersion?: boolean;
	readonly updatePackageJson?: boolean;

	/**
	 * The location of the extension in the file system.
	 *
	 * Defaults to `process.cwd()`.
	 */
	readonly cwd?: string;

	readonly readmePath?: string;
	readonly changelogPath?: string;

	/**
	 * GitHub branch used to publish the package. Used to automatically infer
	 * the base content and images URI.
	 */
	readonly githubBranch?: string;

	/**
	 * GitLab branch used to publish the package. Used to automatically infer
	 * the base content and images URI.
	 */
	readonly gitlabBranch?: string;

	readonly rewriteRelativeLinks?: boolean;
	/**
	 * The base URL for links detected in Markdown files.
	 */
	readonly baseContentUrl?: string;

	/**
	 * The base URL for images detected in Markdown files.
	 */
	readonly baseImagesUrl?: string;

	/**
	 * Should use Yarn instead of NPM.
	 */
	readonly useYarn?: boolean;
	readonly dependencyEntryPoints?: string[];
	readonly ignoreFile?: string;
	readonly gitHubIssueLinking?: boolean;
	readonly gitLabIssueLinking?: boolean;
	readonly dependencies?: boolean;

	/**
	 * Mark this package as a pre-release
	 */
	readonly preRelease?: boolean;
	readonly allowStarActivation?: boolean;
	readonly allowMissingRepository?: boolean;
	readonly allowUnusedFilesPattern?: boolean;
	readonly skipLicense?: boolean;

	readonly signTool?: string;
}

export interface IProcessor {
	onFile(file: IFile): Promise<IFile>;
	onEnd(): Promise<void>;
	assets: IAsset[];
	tags: string[];
	vsix: any;
}

export interface VSIX {
	id: string;
	displayName: string;
	version: string;
	publisher?: string;
	target?: string;
	engine: string;
	description: string;
	categories: string;
	flags: string;
	icon?: string;
	license?: string;
	assets: IAsset[];
	tags: string;
	links: {
		repository?: string;
		bugs?: string;
		homepage?: string;
		github?: string;
	};
	galleryBanner: NonNullable<ManifestPackage['galleryBanner']>;
	badges?: ManifestPackage['badges'];
	githubMarkdown: boolean;
	enableMarketplaceQnA?: boolean;
	customerQnALink?: ManifestPackage['qna'];
	extensionDependencies: string;
	extensionPack: string;
	extensionKind: string;
	localizedLanguages: string;
	enabledApiProposals: string;
	preRelease: boolean;
	sponsorLink: string;
	pricing: string;
	executesCode: boolean;
}

export class BaseProcessor implements IProcessor {
	constructor(protected manifest: ManifestPackage) { }
	assets: IAsset[] = [];
	tags: string[] = [];
	vsix: VSIX = Object.create(null);
	async onFile(file: IFile): Promise<IFile> {
		return file;
	}
	async onEnd() {
		// noop
	}
}

// https://github.com/npm/cli/blob/latest/lib/utils/hosted-git-info-from-manifest.js
function getGitHost(manifest: ManifestPackage): GitHost | undefined {
	const url = getRepositoryUrl(manifest);
	return url ? GitHost.fromUrl(url, { noGitPlus: true }) : undefined;
}

// https://github.com/npm/cli/blob/latest/lib/repo.js
function getRepositoryUrl(manifest: ManifestPackage, gitHost?: GitHost | null): string | undefined {
	if (gitHost) {
		return gitHost.https();
	}

	let url: string | undefined = undefined;

	if (manifest.repository) {
		if (typeof manifest.repository === 'string') {
			url = manifest.repository;
		} else if (
			typeof manifest.repository === 'object' &&
			manifest.repository.url &&
			typeof manifest.repository.url === 'string'
		) {
			url = manifest.repository.url;
		}
	}

	return url;
}

// https://github.com/npm/cli/blob/latest/lib/bugs.js
function getBugsUrl(manifest: ManifestPackage, gitHost: GitHost | undefined): string | undefined {
	if (manifest.bugs) {
		if (typeof manifest.bugs === 'string') {
			return manifest.bugs;
		}
		if (typeof manifest.bugs === 'object' && manifest.bugs.url) {
			return manifest.bugs.url;
		}
		if (typeof manifest.bugs === 'object' && manifest.bugs.email) {
			return `mailto:${manifest.bugs.email}`;
		}
	}

	if (gitHost) {
		return gitHost.bugs();
	}

	return undefined;
}

// https://github.com/npm/cli/blob/latest/lib/docs.js
function getHomepageUrl(manifest: ManifestPackage, gitHost: GitHost | undefined): string | undefined {
	if (manifest.homepage) {
		return manifest.homepage;
	}

	if (gitHost) {
		return gitHost.docs();
	}

	return undefined;
}

// Contributed by Mozilla developer authors
// https://developer.mozilla.org/en-US/docs/Web/JavaScript/Guide/Regular_Expressions
function escapeRegExp(value: string) {
	return value.replace(/[.*+?^${}()|[\]\\]/g, '\\$&'); // $& means the whole matched string
}

function toExtensionTags(extensions: string[]): string[] {
	return extensions
		.map(s => s.replace(/\W/g, ''))
		.filter(s => !!s)
		.map(s => `__ext_${s}`);
}

function toLanguagePackTags(translations: { id: string }[], languageId: string): string[] {
	return (translations ?? [])
		.map(({ id }) => [`__lp_${id}`, `__lp-${languageId}_${id}`])
		.reduce((r, t) => [...r, ...t], []);
}

/* This list is also maintained by the Marketplace team.
 * Remember to reach out to them when adding new domains.
 */
const TrustedSVGSources = [
	'api.bintray.com',
	'api.travis-ci.com',
	'api.travis-ci.org',
	'app.fossa.io',
	'badge.buildkite.com',
	'badge.fury.io',
	'badge.waffle.io',
	'badgen.net',
	'badges.frapsoft.com',
	'badges.gitter.im',
	'badges.greenkeeper.io',
	'cdn.travis-ci.com',
	'cdn.travis-ci.org',
	'ci.appveyor.com',
	'circleci.com',
	'cla.opensource.microsoft.com',
	'codacy.com',
	'codeclimate.com',
	'codecov.io',
	'coveralls.io',
	'david-dm.org',
	'deepscan.io',
	'dev.azure.com',
	'docs.rs',
	'flat.badgen.net',
	'gemnasium.com',
	'githost.io',
	'gitlab.com',
	'godoc.org',
	'goreportcard.com',
	'img.shields.io',
	'isitmaintained.com',
	'marketplace.visualstudio.com',
	'nodesecurity.io',
	'opencollective.com',
	'snyk.io',
	'travis-ci.com',
	'travis-ci.org',
	'visualstudio.com',
	'vsmarketplacebadges.dev',
	'www.bithound.io',
	'www.versioneye.com',
];

function isGitHubRepository(repository: string | undefined): boolean {
	return /^https:\/\/github\.com\/|^git@github\.com:/.test(repository ?? '');
}

function isGitLabRepository(repository: string | undefined): boolean {
	return /^https:\/\/gitlab\.com\/|^git@gitlab\.com:/.test(repository ?? '');
}

function isGitHubBadge(href: string): boolean {
	return /^https:\/\/github\.com\/[^/]+\/[^/]+\/(actions\/)?workflows\/.*badge\.svg/.test(href || '');
}

function isHostTrusted(url: url.URL): boolean {
	return (url.host && TrustedSVGSources.indexOf(url.host.toLowerCase()) > -1) || isGitHubBadge(url.href);
}

export interface IVersionBumpOptions {
	readonly cwd?: string;
	readonly version?: string;
	readonly commitMessage?: string;
	readonly gitTagVersion?: boolean;
	readonly updatePackageJson?: boolean;
}

export async function versionBump(options: IVersionBumpOptions): Promise<void> {
	if (!options.version) {
		return;
	}

	if (!(options.updatePackageJson ?? true)) {
		return;
	}

	const cwd = options.cwd ?? process.cwd();
	const manifest = await readManifest(cwd);

	if (manifest.version === options.version) {
		return;
	}

	switch (options.version) {
		case 'major':
		case 'minor':
		case 'patch':
			break;
		case 'premajor':
		case 'preminor':
		case 'prepatch':
		case 'prerelease':
		case 'from-git':
			return Promise.reject(`Not supported: ${options.version}`);
		default:
			if (!semver.valid(options.version)) {
				return Promise.reject(`Invalid version ${options.version}`);
			}
	}


	// call `npm version` to do our dirty work
	const args = ['version', options.version];

	const isWindows = process.platform === 'win32';

	const commitMessage = isWindows ? sanitizeCommitMessage(options.commitMessage) : options.commitMessage;
	if (commitMessage) {
		args.push('-m', commitMessage);
	}

	if (!(options.gitTagVersion ?? true)) {
		args.push('--no-git-tag-version');
	}

	const { stdout, stderr } = await promisify(cp.execFile)(isWindows ? 'npm.cmd' : 'npm', args, { cwd, shell: isWindows /* https://nodejs.org/en/blog/vulnerability/april-2024-security-releases-2 */ });
	if (!process.env['VSCE_TESTS']) {
		process.stdout.write(stdout);
		process.stderr.write(stderr);
	}
}

function sanitizeCommitMessage(message?: string): string | undefined {
	if (!message) {
		return undefined;
	}

	// Remove any unsafe characters found by the unsafeRegex
	// Check for characters that might escape quotes or introduce shell commands.
	// Don't allow: ', ", `, $, \ (except for \n which is allowed)
	const sanitizedMessage = message.replace(/(?<!\\)\\(?!n)|['"`$]/g, '');

	if (sanitizedMessage.length === 0) {
		return undefined;
	}

	// Add quotes as commit message is passed as a single argument to the shell
	return `"${sanitizedMessage}"`;
}

export const Targets = new Set([
	'win32-x64',
	'win32-arm64',
	'linux-x64',
	'linux-arm64',
	'linux-armhf',
	'darwin-x64',
	'darwin-arm64',
	'alpine-x64',
	'alpine-arm64',
	'web',
]);

export class ManifestProcessor extends BaseProcessor {
	constructor(manifest: ManifestPackage, private readonly options: IPackageOptions = {}) {
		super(manifest);

		const flags = ['Public'];

		if (manifest.preview) {
			flags.push('Preview');
		}

		const gitHost = getGitHost(manifest);
		const repository = getRepositoryUrl(manifest, gitHost);
		const isGitHub = isGitHubRepository(repository);

		let enableMarketplaceQnA: boolean | undefined;
		let customerQnALink: string | undefined;

		if (manifest.qna === 'marketplace') {
			enableMarketplaceQnA = true;
		} else if (typeof manifest.qna === 'string') {
			customerQnALink = manifest.qna;
		} else if (manifest.qna === false) {
			enableMarketplaceQnA = false;
		}

		const extensionKind = getExtensionKind(manifest);
		const target = options.target;
		const preRelease = options.preRelease;

		if (target || preRelease) {
			let engineVersion: string;

			try {
				const engineSemver = parseSemver(`vscode@${manifest.engines.vscode}`);
				engineVersion = engineSemver.version;
			} catch (err) {
				throw new Error('Failed to parse semver of engines.vscode');
			}

			if (target) {
				if (engineVersion !== 'latest' && !semver.satisfies(engineVersion, '>=1.61', { includePrerelease: true })) {
					throw new Error(
						`Platform specific extension is supported by VS Code >=1.61. Current 'engines.vscode' is '${manifest.engines.vscode}'.`
					);
				}
				if (!Targets.has(target)) {
					throw new Error(`'${target}' is not a valid VS Code target. Valid targets: ${[...Targets].join(', ')}`);
				}
			}

			if (preRelease) {
				if (engineVersion !== 'latest' && !semver.satisfies(engineVersion, '>=1.63', { includePrerelease: true })) {
					throw new Error(
						`Pre-release versions are supported by VS Code >=1.63. Current 'engines.vscode' is '${manifest.engines.vscode}'.`
					);
				}
			}
		}

		this.vsix = {
			...this.vsix,
			id: manifest.name,
			displayName: manifest.displayName ?? manifest.name,
			version: options.version && !(options.updatePackageJson ?? true) ? options.version : manifest.version,
			publisher: manifest.publisher,
			target,
			engine: manifest.engines.vscode,
			description: manifest.description ?? '',
			pricing: manifest.pricing ?? 'Free',
			categories: (manifest.categories ?? []).join(','),
			flags: flags.join(' '),
			links: {
				repository,
				bugs: getBugsUrl(manifest, gitHost),
				homepage: getHomepageUrl(manifest, gitHost),
			},
			galleryBanner: manifest.galleryBanner ?? {},
			badges: manifest.badges,
			githubMarkdown: manifest.markdown !== 'standard',
			enableMarketplaceQnA,
			customerQnALink,
			extensionDependencies: [...new Set(manifest.extensionDependencies ?? [])].join(','),
			extensionPack: [...new Set(manifest.extensionPack ?? [])].join(','),
			extensionKind: extensionKind.join(','),
			localizedLanguages:
				manifest.contributes && manifest.contributes.localizations
					? manifest.contributes.localizations
						.map(loc => loc.localizedLanguageName ?? loc.languageName ?? loc.languageId)
						.join(',')
					: '',
			enabledApiProposals: manifest.enabledApiProposals ? manifest.enabledApiProposals.join(',') : '',
			preRelease: !!this.options.preRelease,
			executesCode: !!(manifest.main ?? manifest.browser),
			sponsorLink: manifest.sponsor?.url || '',
		};

		if (isGitHub) {
			this.vsix.links.github = repository;
		}
	}

	async onFile(file: IFile): Promise<IFile> {
		const path = util.normalize(file.path);

		if (!/^extension\/package.json$/i.test(path)) {
			return Promise.resolve(file);
		}

		if (this.options.version && !(this.options.updatePackageJson ?? true)) {
			const contents = await read(file);
			const packageJson = JSON.parse(contents);
			packageJson.version = this.options.version;
			file = { ...file, contents: JSON.stringify(packageJson, undefined, 2) };
		}

		// Ensure that package.json is writable as VS Code needs to
		// store metadata in the extracted file.
		return { ...file, mode: 0o100644 };
	}

	async onEnd(): Promise<void> {
		if (typeof this.manifest.extensionKind === 'string') {
			util.log.warn(`The 'extensionKind' property should be of type 'string[]'. Learn more at: https://aka.ms/vscode/api/incorrect-execution-location`);
		}

		if (this.manifest.publisher === 'vscode-samples') {
			throw new Error("It's not allowed to use the 'vscode-samples' publisher. Learn more at: https://code.visualstudio.com/api/working-with-extensions/publishing-extension.");
		}

		if (!this.options.allowMissingRepository && !this.manifest.repository) {
			util.log.warn(`A 'repository' field is missing from the 'package.json' manifest file.\nUse --allow-missing-repository to bypass.`);

			if (!/^y$/i.test(await util.read('Do you want to continue? [y/N] '))) {
				throw new Error('Aborted');
			}
		}

		if (!this.options.allowStarActivation && this.manifest.activationEvents?.some(e => e === '*')) {
			let message = '';
			message += `Using '*' activation is usually a bad idea as it impacts performance.\n`;
			message += `More info: https://code.visualstudio.com/api/references/activation-events#Start-up\n`;
			message += `Use --allow-star-activation to bypass.`;
			util.log.warn(message);

			if (!/^y$/i.test(await util.read('Do you want to continue? [y/N] '))) {
				throw new Error('Aborted');
			}
		}
	}
}

export class TagsProcessor extends BaseProcessor {
	private static Keywords: Record<string, string[]> = {
		git: ['git'],
		npm: ['node'],
		spell: ['markdown'],
		bootstrap: ['bootstrap'],
		lint: ['linters'],
		linting: ['linters'],
		react: ['javascript'],
		js: ['javascript'],
		node: ['javascript', 'node'],
		'c++': ['c++'],
		Cplusplus: ['c++'],
		xml: ['xml'],
		angular: ['javascript'],
		jquery: ['javascript'],
		php: ['php'],
		python: ['python'],
		latex: ['latex'],
		ruby: ['ruby'],
		java: ['java'],
		erlang: ['erlang'],
		sql: ['sql'],
		nodejs: ['node'],
		'c#': ['c#'],
		css: ['css'],
		javascript: ['javascript'],
		ftp: ['ftp'],
		haskell: ['haskell'],
		unity: ['unity'],
		terminal: ['terminal'],
		powershell: ['powershell'],
		laravel: ['laravel'],
		meteor: ['meteor'],
		emmet: ['emmet'],
		eslint: ['linters'],
		tfs: ['tfs'],
		rust: ['rust'],
	};

	async onEnd(): Promise<void> {
		const keywords = this.manifest.keywords ?? [];
		const contributes = this.manifest.contributes;
		const activationEvents = this.manifest.activationEvents ?? [];
		const doesContribute = (...properties: string[]) => {
			let obj = contributes;
			for (const property of properties) {
				if (!obj) {
					return false;
				}
				obj = obj[property];
			}
			return obj && obj.length > 0;
		};

		const colorThemes = doesContribute('themes') ? ['theme', 'color-theme'] : [];
		const iconThemes = doesContribute('iconThemes') ? ['theme', 'icon-theme'] : [];
		const productIconThemes = doesContribute('productIconThemes') ? ['theme', 'product-icon-theme'] : [];
		const snippets = doesContribute('snippets') ? ['snippet'] : [];
		const keybindings = doesContribute('keybindings') ? ['keybindings'] : [];
		const debuggers = doesContribute('debuggers') ? ['debuggers'] : [];
		const json = doesContribute('jsonValidation') ? ['json'] : [];
		const remoteMenu = doesContribute('menus', 'statusBar/remoteIndicator') ? ['remote-menu'] : [];
		const chatParticipants = doesContribute('chatParticipants') ? ['chat-participant', 'github-copilot'] : [];

		const localizationContributions = ((contributes && contributes['localizations']) ?? []).reduce<string[]>(
			(r, l) => [...r, `lp-${l.languageId}`, ...toLanguagePackTags(l.translations, l.languageId)],
			[]
		);

		const languageContributions = ((contributes && contributes['languages']) ?? []).reduce<string[]>(
			(r, l) => [...r, l.id, ...(l.aliases ?? []), ...toExtensionTags(l.extensions ?? [])],
			[]
		);

		const languageActivations = activationEvents
			.map(e => /^onLanguage:(.*)$/.exec(e))
			.filter(util.nonnull)
			.map(r => r[1]);

		const grammars = ((contributes && contributes['grammars']) ?? []).map(g => g.language);

		const description = this.manifest.description || '';
		const descriptionKeywords = Object.keys(TagsProcessor.Keywords).reduce<string[]>(
			(r, k) =>
				r.concat(
					new RegExp('\\b(?:' + escapeRegExp(k) + ')(?!\\w)', 'gi').test(description) ? TagsProcessor.Keywords[k] : []
				),
			[]
		);

		const webExtensionTags = isWebKind(this.manifest) ? ['__web_extension'] : [];
		const sponsorTags = this.manifest.sponsor?.url ? ['__sponsor_extension'] : [];

		const tags = new Set([
			...keywords,
			...colorThemes,
			...iconThemes,
			...productIconThemes,
			...snippets,
			...keybindings,
			...debuggers,
			...json,
			...remoteMenu,
			...chatParticipants,
			...localizationContributions,
			...languageContributions,
			...languageActivations,
			...grammars,
			...descriptionKeywords,
			...webExtensionTags,
			...sponsorTags,
		]);

		this.tags = [...tags].filter(tag => !!tag);
	}
}

export abstract class MarkdownProcessor extends BaseProcessor {

	private regexp: RegExp;
	private baseContentUrl: string | undefined;
	private baseImagesUrl: string | undefined;
	private rewriteRelativeLinks: boolean;
	private isGitHub: boolean;
	private isGitLab: boolean;
	private repositoryUrl: string | undefined;
	private gitHubIssueLinking: boolean;
	private gitLabIssueLinking: boolean;

	protected filesProcessed: number = 0;

	constructor(
		manifest: ManifestPackage,
		private name: string,
		filePath: string,
		private assetType: string,
		protected options: IPackageOptions = {}
	) {
		super(manifest);

		this.regexp = new RegExp(`^${util.filePathToVsixPath(filePath)}$`, 'i');

		const guess = this.guessBaseUrls(options.githubBranch || options.gitlabBranch);
		this.baseContentUrl = options.baseContentUrl || (guess && guess.content);
		this.baseImagesUrl = options.baseImagesUrl || options.baseContentUrl || (guess && guess.images);
		this.rewriteRelativeLinks = options.rewriteRelativeLinks ?? true;
		this.repositoryUrl = guess && guess.repository;
		this.isGitHub = isGitHubRepository(this.repositoryUrl);
		this.isGitLab = isGitLabRepository(this.repositoryUrl);
		this.gitHubIssueLinking = typeof options.gitHubIssueLinking === 'boolean' ? options.gitHubIssueLinking : true;
		this.gitLabIssueLinking = typeof options.gitLabIssueLinking === 'boolean' ? options.gitLabIssueLinking : true;
	}

	async onFile(file: IFile): Promise<IFile> {
		const filePath = util.normalize(file.path);

		if (!this.regexp.test(filePath)) {
			return Promise.resolve(file);
		}

		return await this.processFile(file, filePath);
	}

	protected async processFile(file: IFile, filePath: string): Promise<IFile> {
		this.filesProcessed++;

		this.assets.push({ type: this.assetType, path: filePath });

		let contents = await read(file);

		if (/This is the README for your extension /.test(contents)) {
			throw new Error(`It seems the README.md still contains template text. Make sure to edit the README.md file before you package or publish your extension.`);
		}

		if (this.rewriteRelativeLinks) {
			const markdownPathRegex = /(!?)\[([^\]\[]*|!\[[^\]\[]*]\([^\)]+\))\]\(([^\)]+)\)/g;
			const urlReplace = (_: string, isImage: string, title: string, link: string) => {
				if (/^mailto:/i.test(link)) {
					return `${isImage}[${title}](${link})`;
				}

				const isLinkRelative = !/^\w+:\/\//.test(link) && link[0] !== '#';

				if (!this.baseContentUrl && !this.baseImagesUrl) {
					const asset = isImage ? 'image' : 'link';

					if (isLinkRelative) {
						throw new Error(
							`Couldn't detect the repository where this extension is published. The ${asset} '${link}' will be broken in ${this.name}. GitHub/GitLab repositories will be automatically detected. Otherwise, please provide the repository URL in package.json or use the --baseContentUrl and --baseImagesUrl options.`
						);
					}
				}

				title = title.replace(markdownPathRegex, urlReplace);
				const prefix = isImage ? this.baseImagesUrl : this.baseContentUrl;

				if (!prefix || !isLinkRelative) {
					return `${isImage}[${title}](${link})`;
				}

				return `${isImage}[${title}](${urljoin(prefix, path.posix.normalize(link))})`;
			};

			// Replace Markdown links with urls
			contents = contents.replace(markdownPathRegex, urlReplace);

			// Replace <img> links with urls
			contents = contents.replace(/<(?:img|video)[^>]+src=["']([/.\w\s#-]+)['"][^>]*>/gm, (all, link) => {
				const isLinkRelative = !/^\w+:\/\//.test(link) && link[0] !== '#' && !link.startsWith('data:');

				if (!this.baseImagesUrl && isLinkRelative) {
					throw new Error(
						`Couldn't detect the repository where this extension is published. The image will be broken in ${this.name}. GitHub/GitLab repositories will be automatically detected. Otherwise, please provide the repository URL in package.json or use the --baseContentUrl and --baseImagesUrl options.`
					);
				}
				const prefix = this.baseImagesUrl;

				if (!prefix || !isLinkRelative) {
					return all;
				}

				return all.replace(link, urljoin(prefix, path.posix.normalize(link)));
			});

			if ((this.gitHubIssueLinking && this.isGitHub) || (this.gitLabIssueLinking && this.isGitLab)) {
				const markdownIssueRegex = /(\s|\n)([\w\d_-]+\/[\w\d_-]+)?#(\d+)\b/g;
				const issueReplace = (
					all: string,
					prefix: string,
					ownerAndRepositoryName: string,
					issueNumber: string
				): string => {
					let result = all;
					let owner: string | undefined;
					let repositoryName: string | undefined;

					if (ownerAndRepositoryName) {
						[owner, repositoryName] = ownerAndRepositoryName.split('/', 2);
					}

					if (owner && repositoryName && issueNumber) {
						// Issue in external repository
						const issueUrl = this.isGitHub
							? urljoin('https://github.com', owner, repositoryName, 'issues', issueNumber)
							: urljoin('https://gitlab.com', owner, repositoryName, '-', 'issues', issueNumber);
						result = prefix + `[${owner}/${repositoryName}#${issueNumber}](${issueUrl})`;
					} else if (!owner && !repositoryName && issueNumber && this.repositoryUrl) {
						// Issue in own repository
						result =
							prefix +
							`[#${issueNumber}](${this.isGitHub
								? urljoin(this.repositoryUrl, 'issues', issueNumber)
								: urljoin(this.repositoryUrl, '-', 'issues', issueNumber)
							})`;
					}

					return result;
				};
				// Replace Markdown issue references with urls
				contents = contents.replace(markdownIssueRegex, issueReplace);
			}
		}

		const html = markdownit({ html: true }).render(contents);
		const $ = cheerio.load(html);

		if (this.rewriteRelativeLinks) {
			$('img').each((_, img) => {
				const rawSrc = $(img).attr('src');

				if (!rawSrc) {
					throw new Error(`Images in ${this.name} must have a source.`);
				}

				const src = decodeURI(rawSrc);
				let srcUrl: url.URL

				try {
					srcUrl = new url.URL(src);
				} catch (err) {
					throw new Error(`Invalid image source in ${this.name}: ${src}`);
				}

				if (/^data:$/i.test(srcUrl.protocol) && /^image$/i.test(srcUrl.host) && /\/svg/i.test(srcUrl.pathname)) {
					throw new Error(`SVG data URLs are not allowed in ${this.name}: ${src}`);
				}

				if (!/^https:$/i.test(srcUrl.protocol)) {
					throw new Error(`Images in ${this.name} must come from an HTTPS source: ${src}`);
				}

				if (/\.svg$/i.test(srcUrl.pathname) && !isHostTrusted(srcUrl)) {
					throw new Error(
						`SVGs are restricted in ${this.name}; please use other file image formats, such as PNG: ${src}`
					);
				}
			});
		}

		$('svg').each(() => {
			throw new Error(`SVG tags are not allowed in ${this.name}.`);
		});

		return {
			path: file.path,
			contents: Buffer.from(contents, 'utf8'),
			originalPath: file.originalPath
		};
	}

	// GitHub heuristics
	private guessBaseUrls(
		githostBranch: string | undefined
	): { content: string; images: string; repository: string } | undefined {
		let repository = null;

		if (typeof this.manifest.repository === 'string') {
			repository = this.manifest.repository;
		} else if (this.manifest.repository && typeof this.manifest.repository['url'] === 'string') {
			repository = this.manifest.repository['url'];
		}

		if (!repository) {
			return undefined;
		}

		const gitHubRegex = /(?<domain>github(\.com\/|:))(?<project>(?:[^/]+)\/(?:[^/]+))(\/|$)/;
		const gitLabRegex = /(?<domain>gitlab(\.com\/|:))(?<project>(?:[^/]+)(\/(?:[^/]+))+)(\/|$)/;
		const match = ((gitHubRegex.exec(repository) || gitLabRegex.exec(repository)) as unknown) as {
			groups: Record<string, string>;
		};

		if (!match) {
			return undefined;
		}

		const project = match.groups.project.replace(/\.git$/i, '');
		const branchName = githostBranch ? githostBranch : 'HEAD';

		if (/^github/.test(match.groups.domain)) {
			return {
				content: `https://github.com/${project}/blob/${branchName}`,
				images: `https://github.com/${project}/raw/${branchName}`,
				repository: `https://github.com/${project}`,
			};
		} else if (/^gitlab/.test(match.groups.domain)) {
			return {
				content: `https://gitlab.com/${project}/-/blob/${branchName}`,
				images: `https://gitlab.com/${project}/-/raw/${branchName}`,
				repository: `https://gitlab.com/${project}`,
			};
		}

		return undefined;
	}
}

export class ReadmeProcessor extends MarkdownProcessor {
	constructor(manifest: ManifestPackage, options: IPackageOptions = {}) {
		super(
			manifest,
			'README.md',
			options.readmePath ?? 'readme.md',
			'Microsoft.VisualStudio.Services.Content.Details',
			options
		);
	}

	override async processFile(file: IFile): Promise<IFile> {
		file = { ...file, originalPath: !isInMemoryFile(file) ? file.localPath : undefined, path: 'extension/readme.md' };
		return await super.processFile(file, file.path);
	}

	override async onEnd(): Promise<void> {
		if (this.options.readmePath && this.filesProcessed === 0) {
			util.log.error(`The provided readme file (${this.options.readmePath}) could not be found.`);
			process.exit(1);
		}
	}
}

export class ChangelogProcessor extends MarkdownProcessor {
	constructor(manifest: ManifestPackage, options: IPackageOptions = {}) {
		super(
			manifest,
			'CHANGELOG.md',
			options.changelogPath ?? 'changelog.md',
			'Microsoft.VisualStudio.Services.Content.Changelog',
			options
		);
	}

	override async processFile(file: IFile): Promise<IFile> {
		file = { ...file, originalPath: !isInMemoryFile(file) ? file.localPath : undefined, path: 'extension/changelog.md' };
		return await super.processFile(file, file.path);
	}

	override async onEnd(): Promise<void> {
		if (this.options.changelogPath && this.filesProcessed === 0) {
			util.log.error(`The provided changelog file (${this.options.changelogPath}) could not be found.`);
			process.exit(1);
		}
	}
}

export class LicenseProcessor extends BaseProcessor {
	private didFindLicense = false;
	private expectedLicenseName: string;
	filter: (name: string) => boolean;

	constructor(manifest: ManifestPackage, private readonly options: IPackageOptions = {}) {
		super(manifest);

		const match = /^SEE LICENSE IN (.*)$/.exec(manifest.license || '');

		if (!match || !match[1]) {
			this.expectedLicenseName = 'LICENSE, LICENSE.md, or LICENSE.txt';
			this.filter = name => /^extension\/licen[cs]e(\.(md|txt))?$/i.test(name);
		} else {
			this.expectedLicenseName = match[1];
			const regexp = new RegExp(`^${util.filePathToVsixPath(match[1])}$`);
			this.filter = regexp.test.bind(regexp);
		}

		delete this.vsix.license;
	}

	onFile(file: IFile): Promise<IFile> {
		if (!this.didFindLicense) {
			let normalizedPath = util.normalize(file.path);

			if (this.filter(normalizedPath)) {
				if (!path.extname(normalizedPath)) {
					file.path += '.txt';
					normalizedPath += '.txt';
				}

				this.assets.push({ type: 'Microsoft.VisualStudio.Services.Content.License', path: normalizedPath });
				this.vsix.license = normalizedPath;
				this.didFindLicense = true;
			}
		}

		return Promise.resolve(file);
	}

	async onEnd(): Promise<void> {
		if (!this.didFindLicense && !this.options.skipLicense) {
			util.log.warn(`${this.expectedLicenseName} not found`);

			if (!/^y$/i.test(await util.read('Do you want to continue? [y/N] '))) {
				throw new Error('Aborted');
			}
		}
	}
}

class LaunchEntryPointProcessor extends BaseProcessor {
	private entryPoints: Set<string> = new Set<string>();

	constructor(manifest: ManifestPackage) {
		super(manifest);
		if (manifest.main) {
			this.entryPoints.add(util.normalize(path.join('extension', this.appendJSExt(manifest.main))));
		}
		if (manifest.browser) {
			this.entryPoints.add(util.normalize(path.join('extension', this.appendJSExt(manifest.browser))));
		}
	}

	appendJSExt(filePath: string): string {
		if (filePath.endsWith('.js') || filePath.endsWith('.cjs')) {
			return filePath;
		}
		return filePath + '.js';
	}

	onFile(file: IFile): Promise<IFile> {
		this.entryPoints.delete(util.normalize(file.path));
		return Promise.resolve(file);
	}

	async onEnd(): Promise<void> {
		if (this.entryPoints.size > 0) {
			const files: string = [...this.entryPoints].join(',\n  ');
			throw new Error(
				`Extension entrypoint(s) missing. Make sure these files exist and aren't ignored by '.vscodeignore':\n  ${files}`
			);
		}
	}
}

class IconProcessor extends BaseProcessor {
	private icon: string | undefined;
	private didFindIcon = false;

	constructor(manifest: ManifestPackage) {
		super(manifest);

		this.icon = manifest.icon && path.posix.normalize(util.filePathToVsixPath(manifest.icon));
		delete this.vsix.icon;
	}

	onFile(file: IFile): Promise<IFile> {
		const normalizedPath = util.normalize(file.path);
		if (normalizedPath === this.icon) {
			this.didFindIcon = true;
			this.assets.push({ type: 'Microsoft.VisualStudio.Services.Icons.Default', path: normalizedPath });
			this.vsix.icon = this.icon;
		}
		return Promise.resolve(file);
	}

	async onEnd(): Promise<void> {
		if (this.icon && !this.didFindIcon) {
			return Promise.reject(new Error(`The specified icon '${this.icon}' wasn't found in the extension.`));
		}
	}
}

const ValidExtensionKinds = new Set(['ui', 'workspace']);

export function isWebKind(manifest: ManifestPackage): boolean {
	const extensionKind = getExtensionKind(manifest);
	return extensionKind.some(kind => kind === 'web');
}

const extensionPointExtensionKindsMap = new Map<string, ExtensionKind[]>();
extensionPointExtensionKindsMap.set('jsonValidation', ['workspace', 'web']);
extensionPointExtensionKindsMap.set('localizations', ['ui', 'workspace']);
extensionPointExtensionKindsMap.set('debuggers', ['workspace']);
extensionPointExtensionKindsMap.set('terminal', ['workspace']);
extensionPointExtensionKindsMap.set('typescriptServerPlugins', ['workspace']);
extensionPointExtensionKindsMap.set('markdown.previewStyles', ['workspace', 'web']);
extensionPointExtensionKindsMap.set('markdown.previewScripts', ['workspace', 'web']);
extensionPointExtensionKindsMap.set('markdown.markdownItPlugins', ['workspace', 'web']);
extensionPointExtensionKindsMap.set('html.customData', ['workspace', 'web']);
extensionPointExtensionKindsMap.set('css.customData', ['workspace', 'web']);

function getExtensionKind(manifest: ManifestPackage): ExtensionKind[] {
	const deduced = deduceExtensionKinds(manifest);

	// check the manifest
	if (manifest.extensionKind) {
		const result: ExtensionKind[] = Array.isArray(manifest.extensionKind)
			? manifest.extensionKind
			: manifest.extensionKind === 'ui'
				? ['ui', 'workspace']
				: [manifest.extensionKind];

		// Add web kind if the extension can run as web extension
		if (deduced.includes('web') && !result.includes('web')) {
			result.push('web');
		}

		return result;
	}

	return deduced;
}

function deduceExtensionKinds(manifest: ManifestPackage): ExtensionKind[] {
	// Not an UI extension if it has main
	if (manifest.main) {
		if (manifest.browser) {
			return ['workspace', 'web'];
		}
		return ['workspace'];
	}

	if (manifest.browser) {
		return ['web'];
	}

	let result: ExtensionKind[] = ['ui', 'workspace', 'web'];

	const isNonEmptyArray = (obj: any) => Array.isArray(obj) && obj.length > 0;
	// Extension pack defaults to workspace,web extensionKind
	if (isNonEmptyArray(manifest.extensionPack) || isNonEmptyArray(manifest.extensionDependencies)) {
		result = ['workspace', 'web'];
	}

	if (manifest.contributes) {
		for (const contribution of Object.keys(manifest.contributes)) {
			const supportedExtensionKinds = extensionPointExtensionKindsMap.get(contribution);
			if (supportedExtensionKinds) {
				result = result.filter(extensionKind => supportedExtensionKinds.indexOf(extensionKind) !== -1);
			}
		}
	}

	return result;
}

export class NLSProcessor extends BaseProcessor {
	private translations: { [path: string]: string } = Object.create(null);

	constructor(manifest: ManifestPackage) {
		super(manifest);

		if (
			!manifest.contributes ||
			!manifest.contributes.localizations ||
			manifest.contributes.localizations.length === 0
		) {
			return;
		}

		const localizations = manifest.contributes.localizations;
		const translations: { [languageId: string]: string } = Object.create(null);

		// take last reference in the manifest for any given language
		for (const localization of localizations) {
			for (const translation of localization.translations) {
				if (translation.id === 'vscode' && !!translation.path) {
					const translationPath = util.normalize(translation.path.replace(/^\.[\/\\]/, ''));
					translations[localization.languageId.toUpperCase()] = util.filePathToVsixPath(translationPath);
				}
			}
		}

		// invert the map for later easier retrieval
		for (const languageId of Object.keys(translations)) {
			this.translations[translations[languageId]] = languageId;
		}
	}

	onFile(file: IFile): Promise<IFile> {
		const normalizedPath = util.normalize(file.path);
		const language = this.translations[normalizedPath];

		if (language) {
			this.assets.push({ type: `Microsoft.VisualStudio.Code.Translation.${language}`, path: normalizedPath });
		}

		return Promise.resolve(file);
	}
}

export class ValidationProcessor extends BaseProcessor {
	private files = new Map<string, string[]>();
	private duplicates = new Set<string>();

	async onFile(file: IFile): Promise<IFile> {
		const lower = file.path.toLowerCase();
		const existing = this.files.get(lower);

		if (existing) {
			this.duplicates.add(lower);
			existing.push(file.path);
		} else {
			this.files.set(lower, [file.path]);
		}

		return file;
	}

	async onEnd() {
		if (this.duplicates.size === 0) {
			return;
		}

		const messages = [
			`The following files have the same case insensitive path, which isn't supported by the VSIX format:`,
		];

		for (const lower of this.duplicates) {
			for (const filePath of this.files.get(lower)!) {
				messages.push(`  - ${filePath}`);
			}
		}

		throw new Error(messages.join('\n'));
	}
}

export function validateManifestForPackaging(manifest: UnverifiedManifest): ManifestPackage {

	if (!manifest.engines) {
		throw new Error('Manifest missing field: engines');
	}
	const engines = { ...manifest.engines, vscode: validateEngineCompatibility(manifest.engines.vscode) };
	const name = validateExtensionName(manifest.name);
	const version = validateVersion(manifest.version);
	// allow users to package an extension without a publisher for testing reasons
	const publisher = manifest.publisher ? validatePublisher(manifest.publisher) : undefined;


	if (manifest.pricing && !['Free', 'Trial'].includes(manifest.pricing)) {
		throw new Error('Pricing can only be "Free" or "Trial"');
	}

	const hasActivationEvents = !!manifest.activationEvents;
	const hasImplicitLanguageActivationEvents = manifest.contributes?.languages;
	const hasOtherImplicitActivationEvents =
		manifest.contributes?.commands ||
		manifest.contributes?.authentication ||
		manifest.contributes?.customEditors ||
		manifest.contributes?.views;
	const hasImplicitActivationEvents = hasImplicitLanguageActivationEvents || hasOtherImplicitActivationEvents;

	const hasMain = !!manifest.main;
	const hasBrowser = !!manifest.browser;

	let parsedEngineVersion: string;
	try {
		const engineSemver = parseSemver(`vscode@${engines.vscode}`);
		parsedEngineVersion = engineSemver.version;
	} catch (err) {
		throw new Error('Failed to parse semver of engines.vscode');
	}

	if (
		hasActivationEvents ||
		((engines.vscode === '*' || semver.satisfies(parsedEngineVersion, '>=1.74', { includePrerelease: true })) &&
			hasImplicitActivationEvents)
	) {
		if (!hasMain && !hasBrowser && (hasActivationEvents || !hasImplicitLanguageActivationEvents)) {
			throw new Error(
				"Manifest needs either a 'main' or 'browser' property, given it has a 'activationEvents' property."
			);
		}
	} else if (hasMain) {
		throw new Error("Manifest needs the 'activationEvents' property, given it has a 'main' property.");
	} else if (hasBrowser) {
		throw new Error("Manifest needs the 'activationEvents' property, given it has a 'browser' property.");
	}

	if (manifest.devDependencies && manifest.devDependencies['@types/vscode']) {
		validateVSCodeTypesCompatibility(engines.vscode, manifest.devDependencies['@types/vscode']);
	}

	if (/\.svg$/i.test(manifest.icon || '')) {
		throw new Error(`SVGs can't be used as icons: ${manifest.icon}`);
	}

	(manifest.badges ?? []).forEach(badge => {
		const decodedUrl = decodeURI(badge.url);
		let srcUrl: url.URL;

		try {
			srcUrl = new url.URL(decodedUrl);
		} catch (err) {
			throw new Error(`Badge URL is invalid: ${badge.url}`);
		}

		if (!/^https:$/i.test(srcUrl.protocol)) {
			throw new Error(`Badge URLs must come from an HTTPS source: ${badge.url}`);
		}

		if (/\.svg$/i.test(srcUrl.pathname) && !isHostTrusted(srcUrl)) {
			throw new Error(`Badge SVGs are restricted. Please use other file image formats, such as PNG: ${badge.url}`);
		}
	});

	Object.keys(manifest.dependencies || {}).forEach(dep => {
		if (dep === 'vscode') {
			throw new Error(
				`You should not depend on 'vscode' in your 'dependencies'. Did you mean to add it to 'devDependencies'?`
			);
		}
	});

	if (manifest.extensionKind) {
		const extensionKinds = Array.isArray(manifest.extensionKind) ? manifest.extensionKind : [manifest.extensionKind];

		for (const kind of extensionKinds) {
			if (!ValidExtensionKinds.has(kind)) {
				throw new Error(
					`Manifest contains invalid value '${kind}' in the 'extensionKind' property. Allowed values are ${[
						...ValidExtensionKinds,
					]
						.map(k => `'${k}'`)
						.join(', ')}.`
				);
			}
		}
	}

	if (manifest.sponsor) {
		let isValidSponsorUrl = true;
		try {
			const sponsorUrl = new url.URL(manifest.sponsor.url);
			isValidSponsorUrl = /^(https|http):$/i.test(sponsorUrl.protocol);
		} catch (error) {
			isValidSponsorUrl = false;
		}
		if (!isValidSponsorUrl) {
			throw new Error(
				`Manifest contains invalid value '${manifest.sponsor.url}' in the 'sponsor' property. It must be a valid URL with a HTTP or HTTPS protocol.`
			);
		}
	}

	return {
		...manifest,
		name,
		version,
		engines,
		publisher,
	};
}

export function readManifest(cwd = process.cwd(), nls = true): Promise<ManifestPackage> {
	const manifestPath = path.join(cwd, 'package.json');
	const manifestNLSPath = path.join(cwd, 'package.nls.json');

	const manifest = fs.promises
		.readFile(manifestPath, 'utf8')
		.catch(() => Promise.reject(`Extension manifest not found: ${manifestPath}`))
		.then<UnverifiedManifest>(manifestStr => {
			try {
				return Promise.resolve(JSON.parse(manifestStr));
			} catch (e) {
				console.error(`Error parsing 'package.json' manifest file: not a valid JSON file.`);
				throw e;
			}
		})
		.then(validateManifestForPackaging);

	if (!nls) {
		return manifest;
	}

	const manifestNLS = fs.promises
		.readFile(manifestNLSPath, 'utf8')
		.catch<string | undefined>(err => (err.code !== 'ENOENT' ? Promise.reject(err) : Promise.resolve(undefined)))
		.then<ITranslations | undefined>(raw => {
			if (!raw) {
				return Promise.resolve(undefined);
			}

			try {
				return Promise.resolve(jsonc.parse(raw));
			} catch (e) {
				console.error(`Error parsing JSON manifest translations file: ${manifestNLSPath}`);
				throw e;
			}
		});

	return Promise.all([manifest, manifestNLS]).then(([manifest, translations]) => {
		if (!translations) {
			return manifest;
		}
		return patchNLS(manifest, translations);
	});
}

const escapeChars = new Map([
	["'", '&apos;'],
	['"', '&quot;'],
	['<', '&lt;'],
	['>', '&gt;'],
	['&', '&amp;'],
]);

function escape(value: any): string {
	return String(value).replace(/(['"<>&])/g, (_, char) => escapeChars.get(char)!);
}

export async function toVsixManifest(vsix: VSIX): Promise<string> {
	return `<?xml version="1.0" encoding="utf-8"?>
	<PackageManifest Version="2.0.0" xmlns="http://schemas.microsoft.com/developer/vsx-schema/2011" xmlns:d="http://schemas.microsoft.com/developer/vsx-schema-design/2011">
		<Metadata>
			<Identity Language="en-US" Id="${escape(vsix.id)}" Version="${escape(vsix.version)}" Publisher="${escape(
		vsix.publisher
	)}" ${vsix.target ? `TargetPlatform="${escape(vsix.target)}"` : ''}/>
			<DisplayName>${escape(vsix.displayName)}</DisplayName>
			<Description xml:space="preserve">${escape(vsix.description)}</Description>
			<Tags>${escape(vsix.tags)}</Tags>
			<Categories>${escape(vsix.categories)}</Categories>
			<GalleryFlags>${escape(vsix.flags)}</GalleryFlags>
			${!vsix.badges
			? ''
			: `<Badges>${vsix.badges
				.map(
					badge =>
						`<Badge Link="${escape(badge.href)}" ImgUri="${escape(badge.url)}" Description="${escape(
							badge.description
						)}" />`
				)
				.join('\n')}</Badges>`
		}
			<Properties>
				<Property Id="Microsoft.VisualStudio.Code.Engine" Value="${escape(vsix.engine)}" />
				<Property Id="Microsoft.VisualStudio.Code.ExtensionDependencies" Value="${escape(vsix.extensionDependencies)}" />
				<Property Id="Microsoft.VisualStudio.Code.ExtensionPack" Value="${escape(vsix.extensionPack)}" />
				<Property Id="Microsoft.VisualStudio.Code.ExtensionKind" Value="${escape(vsix.extensionKind)}" />
				<Property Id="Microsoft.VisualStudio.Code.LocalizedLanguages" Value="${escape(vsix.localizedLanguages)}" />
				<Property Id="Microsoft.VisualStudio.Code.EnabledApiProposals" Value="${escape(vsix.enabledApiProposals)}" />
				${vsix.preRelease ? `<Property Id="Microsoft.VisualStudio.Code.PreRelease" Value="${escape(vsix.preRelease)}" />` : ''}
				${vsix.executesCode ? `<Property Id="Microsoft.VisualStudio.Code.ExecutesCode" Value="${escape(vsix.executesCode)}" />` : ''}
				${vsix.sponsorLink
			? `<Property Id="Microsoft.VisualStudio.Code.SponsorLink" Value="${escape(vsix.sponsorLink)}" />`
			: ''
		}
				${!vsix.links.repository
			? ''
			: `<Property Id="Microsoft.VisualStudio.Services.Links.Source" Value="${escape(vsix.links.repository)}" />
				<Property Id="Microsoft.VisualStudio.Services.Links.Getstarted" Value="${escape(vsix.links.repository)}" />
				${vsix.links.github
				? `<Property Id="Microsoft.VisualStudio.Services.Links.GitHub" Value="${escape(vsix.links.github)}" />`
				: `<Property Id="Microsoft.VisualStudio.Services.Links.Repository" Value="${escape(
					vsix.links.repository
				)}" />`
			}`
		}
				${vsix.links.bugs
			? `<Property Id="Microsoft.VisualStudio.Services.Links.Support" Value="${escape(vsix.links.bugs)}" />`
			: ''
		}
				${vsix.links.homepage
			? `<Property Id="Microsoft.VisualStudio.Services.Links.Learn" Value="${escape(vsix.links.homepage)}" />`
			: ''
		}
				${vsix.galleryBanner.color
			? `<Property Id="Microsoft.VisualStudio.Services.Branding.Color" Value="${escape(
				vsix.galleryBanner.color
			)}" />`
			: ''
		}
				${vsix.galleryBanner.theme
			? `<Property Id="Microsoft.VisualStudio.Services.Branding.Theme" Value="${escape(
				vsix.galleryBanner.theme
			)}" />`
			: ''
		}
				<Property Id="Microsoft.VisualStudio.Services.GitHubFlavoredMarkdown" Value="${escape(vsix.githubMarkdown)}" />
				<Property Id="Microsoft.VisualStudio.Services.Content.Pricing" Value="${escape(vsix.pricing)}"/>

				${vsix.enableMarketplaceQnA !== undefined
			? `<Property Id="Microsoft.VisualStudio.Services.EnableMarketplaceQnA" Value="${escape(
				vsix.enableMarketplaceQnA
			)}" />`
			: ''
		}
				${vsix.customerQnALink !== undefined
			? `<Property Id="Microsoft.VisualStudio.Services.CustomerQnALink" Value="${escape(
				vsix.customerQnALink
			)}" />`
			: ''
		}
			</Properties>
			${vsix.license ? `<License>${escape(vsix.license)}</License>` : ''}
			${vsix.icon ? `<Icon>${escape(vsix.icon)}</Icon>` : ''}
		</Metadata>
		<Installation>
			<InstallationTarget Id="Microsoft.VisualStudio.Code"/>
		</Installation>
		<Dependencies/>
		<Assets>
			<Asset Type="Microsoft.VisualStudio.Code.Manifest" Path="${util.filePathToVsixPath('package.json')}" Addressable="true" />
			${vsix.assets
			.map(asset => `<Asset Type="${escape(asset.type)}" Path="${escape(asset.path)}" Addressable="true" />`)
			.join('\n')}
		</Assets>
	</PackageManifest>`;
}

const defaultMimetypes = new Map<string, string>([
	['.json', 'application/json'],
	['.vsixmanifest', 'text/xml'],
]);

export async function toContentTypes(files: IFile[]): Promise<string> {
	const mimetypes = new Map<string, string>(defaultMimetypes);

	for (const file of files) {
		const ext = path.extname(file.path).toLowerCase();

		if (ext) {
			mimetypes.set(ext, mime.lookup(ext));
		}
	}

	const contentTypes: string[] = [];
	for (const [extension, contentType] of mimetypes) {
		contentTypes.push(`<Default Extension="${extension}" ContentType="${contentType}"/>`);
	}

	return `<?xml version="1.0" encoding="utf-8"?>
<Types xmlns="http://schemas.openxmlformats.org/package/2006/content-types">${contentTypes.join('')}</Types>
`;
}

const defaultIgnore = [
	'.vscodeignore',
	'package-lock.json',
	'npm-debug.log',
	'yarn.lock',
	'yarn-error.log',
	'npm-shrinkwrap.json',
	'.editorconfig',
	'.npmrc',
	'.yarnrc',
	'.gitattributes',
	'*.todo',
	'tslint.yaml',
	'.eslintrc*',
	'.babelrc*',
	'.prettierrc*',
	'.cz-config.js',
	'.commitlintrc*',
	'webpack.config.js',
	'ISSUE_TEMPLATE.md',
	'CONTRIBUTING.md',
	'PULL_REQUEST_TEMPLATE.md',
	'CODE_OF_CONDUCT.md',
	'.github',
	'.travis.yml',
	'appveyor.yml',
	'**/.git',
	'**/.git/**',
	'**/*.vsix',
	'**/.DS_Store',
	'**/*.vsixmanifest',
	'**/.vscode-test/**',
	'**/.vscode-test-web/**',
];

async function collectAllFiles(
	cwd: string,
	dependencies: 'npm' | 'yarn' | 'none' | undefined,
	dependencyEntryPoints?: string[],
	followSymlinks: boolean = true
): Promise<string[]> {
	const deps = await getDependencies(cwd, dependencies, dependencyEntryPoints);
	const promises = deps.map(dep =>
		glob('**', { cwd: dep, nodir: true, follow: followSymlinks, dot: true, ignore: 'node_modules/**' }).then(files =>
			files.map(f => path.relative(cwd, path.join(dep, f))).map(f => f.replace(/\\/g, '/'))
		)
	);

	return Promise.all(promises).then(util.flatten);
}

function getDependenciesOption(options: IPackageOptions): 'npm' | 'yarn' | 'none' | undefined {
	if (options.dependencies === false) {
		return 'none';
	}

	switch (options.useYarn) {
		case true:
			return 'yarn';
		case false:
			return 'npm';
		default:
			return undefined;
	}
}

function collectFiles(
	cwd: string,
	dependencies: 'npm' | 'yarn' | 'none' | undefined,
	dependencyEntryPoints?: string[],
	ignoreFile?: string,
	manifestFileIncludes?: string[],
	readmePath?: string,
	followSymlinks: boolean = false
): Promise<string[]> {
	readmePath = readmePath ?? 'README.md';
	const notIgnored = ['!package.json', `!${readmePath}`];

	return collectAllFiles(cwd, dependencies, dependencyEntryPoints, followSymlinks).then(files => {
		files = files.filter(f => !/\r$/m.test(f));

		return (
			fs.promises
				.readFile(ignoreFile ? ignoreFile : path.join(cwd, '.vscodeignore'), 'utf8')
				.catch<string>(err =>
					err.code !== 'ENOENT' ?
						Promise.reject(err) :
						ignoreFile ?
							Promise.reject(err) :
							// No .vscodeignore file exists
							manifestFileIncludes ?
								// ignore all, and then include all files in manifestFileIncludes
								Promise.resolve(['**', ...manifestFileIncludes.map(file => file[0] === '!' ? file.slice(1) : `!${file}`)].join('\n\r')) :
								// "files" property not used in package.json
								Promise.resolve('')
				)

				// Parse raw ignore by splitting output into lines and filtering out empty lines and comments
				.then(rawIgnore =>
					rawIgnore
						.split(/[\n\r]/)
						.map(s => s.trim())
						.filter(s => !!s)
						.filter(i => !/^\s*#/.test(i))
				)

				// Add '/**' to possible folder names
				.then(ignore => 
					ignore.map(i => !/(^|\/)[^/]*\*[^/]*$/.test(i) ? [i, /\/$/.test(i) ? `${i}**` : `${i}/**`] : [i]).flat(),
				)

				// Combine with default ignore list
				.then(ignore => [...defaultIgnore, ...ignore, ...notIgnored])

				// Check the ignore list in order to filter out files
				.then(ignore =>
					files.filter(f=> ignore.reduce((keep, i) => i[0] === '!'
						? keep || minimatch(f, i.slice(1), MinimatchOptions)
						: keep && !minimatch(f, i, MinimatchOptions),
						true
					))

				)
		);
	});
}

export function processFiles(processors: IProcessor[], files: IFile[]): Promise<IFile[]> {
	const processedFiles = files.map(file => util.chain(file, processors, (file, processor) => processor.onFile(file)));

	return Promise.all(processedFiles).then(files => {
		return util.sequence(processors.map(p => () => p.onEnd())).then(() => {
			const assets = processors.reduce<IAsset[]>((r, p) => [...r, ...p.assets], []);
			const tags = [
				...processors.reduce<Set<string>>((r, p) => {
					for (const tag of p.tags) {
						if (tag) {
							r.add(tag);
						}
					}
					return r;
				}, new Set()),
			].join(',');
			const vsix = processors.reduce<VSIX>((r, p) => ({ ...r, ...p.vsix }), { assets, tags } as VSIX);

			return Promise.all([toVsixManifest(vsix), toContentTypes(files)]).then(result => {
				return [
					{ path: 'extension.vsixmanifest', contents: Buffer.from(result[0], 'utf8') },
					{ path: '[Content_Types].xml', contents: Buffer.from(result[1], 'utf8') },
					...files,
				];
			});
		});
	});
}

export function createDefaultProcessors(manifest: ManifestPackage, options: IPackageOptions = {}): IProcessor[] {
	return [
		new ManifestProcessor(manifest, options),
		new TagsProcessor(manifest),
		new ReadmeProcessor(manifest, options),
		new ChangelogProcessor(manifest, options),
		new LaunchEntryPointProcessor(manifest),
		new LicenseProcessor(manifest, options),
		new IconProcessor(manifest),
		new NLSProcessor(manifest),
		new ValidationProcessor(manifest),
	];
}

export function collect(manifest: ManifestPackage, options: IPackageOptions = {}): Promise<IFile[]> {
	const cwd = options.cwd || process.cwd();
	const packagedDependencies = options.dependencyEntryPoints || undefined;
	const ignoreFile = options.ignoreFile || undefined;
	const processors = createDefaultProcessors(manifest, options);

	return collectFiles(cwd, getDependenciesOption(options), packagedDependencies, ignoreFile, manifest.files, options.readmePath, options.followSymlinks).then(fileNames => {
		const files = fileNames.map(f => ({ path: util.filePathToVsixPath(f), localPath: path.join(cwd, f) }));

		return processFiles(processors, files);
	});
}

function writeVsix(files: IFile[], packagePath: string): Promise<void> {
	return fs.promises
		.unlink(packagePath)
		.catch(err => (err.code !== 'ENOENT' ? Promise.reject(err) : Promise.resolve(null)))
		.then(
			() =>
				new Promise((c, e) => {
					const zip = new yazl.ZipFile();
					files.forEach(f =>
						isInMemoryFile(f)
							? zip.addBuffer(typeof f.contents === 'string' ? Buffer.from(f.contents, 'utf8') : f.contents, f.path, {
								mode: f.mode,
							})
							: zip.addFile(f.localPath, f.path, { mode: f.mode })
					);
					zip.end();

					const zipStream = fs.createWriteStream(packagePath);
					zip.outputStream.pipe(zipStream);

					zip.outputStream.once('error', e);
					zipStream.once('error', e);
					zipStream.once('finish', () => c());
				})
		);
}

function getDefaultPackageName(manifest: ManifestPackage, options: IPackageOptions): string {
	let version = manifest.version;

	if (options.version && !(options.updatePackageJson ?? true)) {
		version = options.version;
	}

	if (options.target) {
		return `${manifest.name}-${options.target}-${version}.vsix`;
	}

	return `${manifest.name}-${version}.vsix`;
}

export async function prepublish(cwd: string, manifest: ManifestPackage, useYarn?: boolean): Promise<void> {
	if (!manifest.scripts || !manifest.scripts['vscode:prepublish']) {
		return;
	}

	if (useYarn === undefined) {
		useYarn = await detectYarn(cwd);
	}

	console.log(`Executing prepublish script '${useYarn ? 'yarn' : 'npm'} run vscode:prepublish'...`);

	await new Promise<void>((c, e) => {
		const tool = useYarn ? 'yarn' : 'npm';
		const child = cp.spawn(tool, ['run', 'vscode:prepublish'], { cwd, shell: true, stdio: 'inherit' });
		child.on('exit', code => (code === 0 ? c() : e(`${tool} failed with exit code ${code}`)));
		child.on('error', e);
	});
}

async function getPackagePath(cwd: string, manifest: ManifestPackage, options: IPackageOptions = {}): Promise<string> {
	if (!options.packagePath) {
		return path.join(cwd, getDefaultPackageName(manifest, options));
	}

	try {
		const _stat = await fs.promises.stat(options.packagePath);

		if (_stat.isDirectory()) {
			return path.join(options.packagePath, getDefaultPackageName(manifest, options));
		} else {
			return options.packagePath;
		}
	} catch {
		return options.packagePath;
	}
}

export async function pack(options: IPackageOptions = {}): Promise<IPackageResult> {
	const cwd = options.cwd || process.cwd();
	const manifest = await readManifest(cwd);
	const files = await collect(manifest, options);

	await printAndValidatePackagedFiles(files, cwd, manifest, options);

	if (options.version && !(options.updatePackageJson ?? true)) {
		manifest.version = options.version;
	}

	const packagePath = await getPackagePath(cwd, manifest, options);
	await writeVsix(files, path.resolve(packagePath));

	return { manifest, packagePath, files };
}

export async function signPackage(packageFile: string, signTool: string): Promise<string> {
	const packageFolder = path.dirname(packageFile);
	const packageName = path.basename(packageFile, '.vsix');
	const manifestFile = path.join(packageFolder, `${packageName}.signature.manifest`);
	const signatureFile = path.join(packageFolder, `${packageName}.signature.p7s`);
	const signatureZip = path.join(packageFolder, `${packageName}.signature.zip`);

	await generateManifest(packageFile, manifestFile);

	// Sign the manifest file to generate the signature file
	cp.execSync(`${signTool} "${manifestFile}" "${signatureFile}"`, { stdio: 'inherit' });

	return createSignatureArchive(manifestFile, signatureFile, signatureZip);
}

// Generate the signature manifest file
export function generateManifest(packageFile: string, outputFile?: string): Promise<string> {
	if (!outputFile) {
		const packageFolder = path.dirname(packageFile);
		const packageName = path.basename(packageFile, '.vsix');
		outputFile = path.join(packageFolder, `${packageName}.manifest`);
	}
	return vsceSign.generateManifest(packageFile, outputFile);
}

export async function verifySignature(packageFile: string, manifestFile: string, signatureFile: string): Promise<void> {
	const sigzipPath = await createSignatureArchive(manifestFile, signatureFile);
	try {
		const result = await vsceSign.verify(packageFile, sigzipPath, true);
		console.log(`Signature verification result: ${result.code}`);
		if (result.output) {
			console.log(result.output)
		}
	} finally {
		await fs.promises.unlink(sigzipPath);
	}
}

// Create a signature zip file containing the manifest and signature file
export async function createSignatureArchive(manifestFile: string, signatureFile: string, outputFile?: string): Promise<string> {
	return vsceSign.zip(manifestFile, signatureFile, outputFile)
}

export async function packageCommand(options: IPackageOptions = {}): Promise<any> {
	const cwd = options.cwd || process.cwd();
	const manifest = await readManifest(cwd);
	util.patchOptionsWithManifest(options, manifest);

	await prepublish(cwd, manifest, options.useYarn);
	await versionBump(options);

	const { packagePath, files } = await pack(options);

	if (options.signTool) {
		await signPackage(packagePath, options.signTool);
	}

	const stats = await fs.promises.stat(packagePath);
	const packageSize = util.bytesToString(stats.size);
	util.log.done(`Packaged: ${packagePath} ` + chalk.bold(`(${files.length} files, ${packageSize})`));
}

export interface IListFilesOptions {
	readonly cwd?: string;
	readonly manifest?: ManifestPackage;
	readonly useYarn?: boolean;
	readonly packagedDependencies?: string[];
	readonly ignoreFile?: string;
	readonly dependencies?: boolean;
	readonly prepublish?: boolean;
	readonly readmePath?: string;
	readonly followSymlinks?: boolean;
}

/**
 * Lists the files included in the extension's package.
 */
export async function listFiles(options: IListFilesOptions = {}): Promise<string[]> {
	const cwd = options.cwd ?? process.cwd();
	const manifest = options.manifest ?? await readManifest(cwd);

	if (options.prepublish) {
		await prepublish(cwd, manifest, options.useYarn);
	}

	return await collectFiles(cwd, getDependenciesOption(options), options.packagedDependencies, options.ignoreFile, manifest.files, options.readmePath, options.followSymlinks);
}

interface ILSOptions {
	readonly tree?: boolean;
	readonly useYarn?: boolean;
	readonly packagedDependencies?: string[];
	readonly ignoreFile?: string;
	readonly dependencies?: boolean;
	readonly readmePath?: string;
	readonly followSymlinks?: boolean;
}

/**
 * Lists the files included in the extension's package.
 */
export async function ls(options: ILSOptions = {}): Promise<void> {
	const cwd = process.cwd();
	const manifest = await readManifest(cwd);

	const files = await listFiles({ ...options, cwd, manifest });

	if (options.tree) {
		const printableFileStructure = await util.generateFileStructureTree(
			getDefaultPackageName(manifest, options),
			files.map(f => ({ origin: path.join(cwd, f), tree: f }))
		);
		console.log(printableFileStructure.join('\n'));
	} else {
		console.log(files.join('\n'));
	}
}

/**
 * Prints the packaged files of an extension. And ensures .vscodeignore and files property in package.json are used correctly.
 */
export async function printAndValidatePackagedFiles(files: IFile[], cwd: string, manifest: ManifestPackage, options: IPackageOptions): Promise<void> {
	// Warn if the extension contains a lot of files
	const jsFiles = files.filter(f => /\.js$/i.test(f.path));
	if (files.length > 5000 || jsFiles.length > 100) {
		let message = '';
		message += `This extension consists of ${chalk.bold(String(files.length))} files, out of which ${chalk.bold(String(jsFiles.length))} are JavaScript files. `;
		message += `For performance reasons, you should bundle your extension: ${chalk.underline('https://aka.ms/vscode-bundle-extension')}. `;
		message += `You should also exclude unnecessary files by adding them to your .vscodeignore: ${chalk.underline('https://aka.ms/vscode-vscodeignore')}.\n`;
		util.log.warn(message);
	}

	// Warn if the extension does not have a .vscodeignore file or a files property in package.json
	const hasIgnoreFile = fs.existsSync(options.ignoreFile ?? path.join(cwd, '.vscodeignore'));
	if (!hasIgnoreFile && !manifest.files) {
		let message = '';
		message += `Neither a ${chalk.bold('.vscodeignore')} file nor a ${chalk.bold('"files"')} property in package.json was found. `;
		message += `To ensure only necessary files are included in your extension, `;
		message += `add a .vscodeignore file or specify the "files" property in package.json. More info: ${chalk.underline('https://aka.ms/vscode-vscodeignore')}\n`;
		util.log.warn(message);
	}
	// Throw an error if the extension uses both a .vscodeignore file and the files property in package.json
	else if (hasIgnoreFile && manifest.files !== undefined && manifest.files.length > 0) {
		let message = '';
		message += `Both a ${chalk.bold('.vscodeignore')} file and a ${chalk.bold('"files"')} property in package.json were found. `;
		message += `VSCE does not support combining both strategies. `;
		message += `Either remove the ${chalk.bold('.vscodeignore')} file or the ${chalk.bold('"files"')} property in package.json.`;
		util.log.error(message);
		process.exit(1);
	}
	// Throw an error if the extension uses the files property in package.json and
	// the package does not include at least one file for each include pattern
	else if (manifest.files !== undefined && manifest.files.length > 0 && !options.allowUnusedFilesPattern) {
<<<<<<< HEAD
		const localPaths = (files.filter(f => !isInMemoryFile(f)) as ILocalFile[]).map(f => util.normalize(f.localPath));
		const filesIncludePatterns = manifest.files.filter(includePattern => includePattern[0] !== '!').map(includePattern => util.normalize(path.join(cwd, includePattern)));
=======
		const localPaths = files.map(f => util.normalize(f.originalPath ?? (!isInMemoryFile(f) ? f.localPath : path.join(cwd, f.path))));
		const filesIncludePatterns = manifest.files.map(includePattern => ({ absolute: util.normalize(path.join(cwd, includePattern)), relative: includePattern }));
>>>>>>> f1fc6d25

		const unusedIncludePatterns = filesIncludePatterns.filter(includePattern => {
			let absoluteIncludePattern = includePattern.absolute;
			// Check if the pattern provided by the user matches any file in the package
			if (localPaths.some(localFilePath => minimatch(localFilePath, absoluteIncludePattern, MinimatchOptions))) {
				return false;
			}
			// Check if the pattern provided by the user matches any folder in the package
			if (!/(^|\/)[^/]*\*[^/]*$/.test(absoluteIncludePattern)) {
				absoluteIncludePattern = (/\/$/.test(absoluteIncludePattern) ? `${absoluteIncludePattern}**` : `${absoluteIncludePattern}/**`);
				return !localPaths.some(localFilePath => minimatch(localFilePath, absoluteIncludePattern, MinimatchOptions));
			}
			// Pattern does not match any file or folder
			return true;
		});

		if (unusedIncludePatterns.length > 0) {
			let message = '';
			message += `The following include patterns in the ${chalk.bold('"files"')} property in package.json do not match any files packaged in the extension:\n`;
			message += unusedIncludePatterns.map(p => `  - ${p.relative}`).join('\n');
			message += '\nRemove any include pattern which is not needed.\n';
			message += `\n=> Run ${chalk.bold('vsce ls --tree')} to see all included files.\n`;
			message += `=> Use ${chalk.bold('--allow-unused-files-pattern')} to skip this check`;
			util.log.error(message);
			process.exit(1);
		}
	}

	// Print the files included in the package
	const printableFileStructure = await util.generateFileStructureTree(
		getDefaultPackageName(manifest, options),
		files.map(f => ({
			// File path relative to the extension root
			origin: !isInMemoryFile(f) ? f.localPath : util.vsixPathToFilePath(f.path),
			// File path in the VSIX
			tree: f.path
		})),
		35 // Print up to 35 files/folders
	);

	let message = '';
	message += chalk.bold.blue(`Files included in the VSIX:\n`);
	message += printableFileStructure.join('\n');

	// If not all files have been printed, mention how all files can be printed
	if (files.length + 1 > printableFileStructure.length) {
		message += `\n\n=> Run ${chalk.bold('vsce ls --tree')} to see all included files.`;
	}

	message += '\n';
	util.log.info(message);
}<|MERGE_RESOLUTION|>--- conflicted
+++ resolved
@@ -2031,13 +2031,8 @@
 	// Throw an error if the extension uses the files property in package.json and
 	// the package does not include at least one file for each include pattern
 	else if (manifest.files !== undefined && manifest.files.length > 0 && !options.allowUnusedFilesPattern) {
-<<<<<<< HEAD
-		const localPaths = (files.filter(f => !isInMemoryFile(f)) as ILocalFile[]).map(f => util.normalize(f.localPath));
-		const filesIncludePatterns = manifest.files.filter(includePattern => includePattern[0] !== '!').map(includePattern => util.normalize(path.join(cwd, includePattern)));
-=======
 		const localPaths = files.map(f => util.normalize(f.originalPath ?? (!isInMemoryFile(f) ? f.localPath : path.join(cwd, f.path))));
-		const filesIncludePatterns = manifest.files.map(includePattern => ({ absolute: util.normalize(path.join(cwd, includePattern)), relative: includePattern }));
->>>>>>> f1fc6d25
+		const filesIncludePatterns = manifest.files.filter(includePattern => includePattern[0] !== '!').map(includePattern => ({ absolute: util.normalize(path.join(cwd, includePattern)), relative: includePattern }));
 
 		const unusedIncludePatterns = filesIncludePatterns.filter(includePattern => {
 			let absoluteIncludePattern = includePattern.absolute;
