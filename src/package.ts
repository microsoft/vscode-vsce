--- conflicted
+++ resolved
@@ -477,11 +477,7 @@
 
 		return {
 			path: file.path,
-<<<<<<< HEAD
-			contents: Buffer.from(contents)
-=======
 			contents: Buffer.from(contents, 'utf8')
->>>>>>> f2c29b54
 		};
 	}
 
