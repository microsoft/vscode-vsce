import * as fs from 'fs';
import * as path from 'path';
import { promisify } from 'util';
import * as cp from 'child_process';
import * as yazl from 'yazl';
import { ExtensionKind, Manifest } from './manifest';
import { ITranslations, patchNLS } from './nls';
import * as util from './util';
import glob from 'glob';
import minimatch from 'minimatch';
import markdownit from 'markdown-it';
import * as cheerio from 'cheerio';
import * as url from 'url';
import mime from 'mime';
import * as semver from 'semver';
import urljoin from 'url-join';
import {
	validateExtensionName,
	validateVersion,
	validateEngineCompatibility,
	validateVSCodeTypesCompatibility,
} from './validation';
import { detectYarn, getDependencies, SourceAndDestination } from './npm';
import * as GitHost from 'hosted-git-info';
import parseSemver from 'parse-semver';
import * as jsonc from 'jsonc-parser';

const MinimatchOptions: minimatch.IOptions = { dot: true };

export interface IInMemoryFile {
	path: string;
	mode?: number;
	readonly contents: Buffer | string;
}

export interface ILocalFile {
	path: string;
	mode?: number;
	readonly localPath: string;
}

export type IFile = IInMemoryFile | ILocalFile;

function isInMemoryFile(file: IFile): file is IInMemoryFile {
	return !!(file as IInMemoryFile).contents;
}

export function read(file: IFile): Promise<string> {
	if (isInMemoryFile(file)) {
		return Promise.resolve(file.contents).then(b => (typeof b === 'string' ? b : b.toString('utf8')));
	} else {
		return fs.promises.readFile(file.localPath, 'utf8');
	}
}

export interface IPackage {
	manifest: Manifest;
	packagePath: string;
}

export interface IPackageResult extends IPackage {
	files: IFile[];
}

export interface IAsset {
	type: string;
	path: string;
}

/**
 * Options for the `createVSIX` function.
 * @public
 */
export interface IPackageOptions {
	/**
	 * The destination of the packaged the VSIX.
	 *
	 * Defaults to `NAME-VERSION.vsix`.
	 */
	readonly packagePath?: string;
	readonly version?: string;

	/**
	 * Optional target the extension should run on.
	 *
	 * https://code.visualstudio.com/api/working-with-extensions/publishing-extension#platformspecific-extensions
	 */
	readonly target?: string;

	/**
	 * Ignore all files inside folders named as other targets. Only relevant when
	 * `target` is set. For example, if `target` is `linux-x64` and there are
	 * folders named `win32-x64`, `darwin-arm64` or `web`, the files inside
	 * those folders will be ignored.
	 * 
	 * @default false
	 */
	readonly ignoreOtherTargetFolders?: boolean;

	readonly commitMessage?: string;
	readonly gitTagVersion?: boolean;
	readonly updatePackageJson?: boolean;

	/**
	 * The location of the extension in the file system.
	 *
	 * Defaults to `process.cwd()`.
	 */
	readonly cwd?: string;

	/**
	 * GitHub branch used to publish the package. Used to automatically infer
	 * the base content and images URI.
	 */
	readonly githubBranch?: string;

	/**
	 * GitLab branch used to publish the package. Used to automatically infer
	 * the base content and images URI.
	 */
	readonly gitlabBranch?: string;

	readonly rewriteRelativeLinks?: boolean;
	/**
	 * The base URL for links detected in Markdown files.
	 */
	readonly baseContentUrl?: string;

	/**
	 * The base URL for images detected in Markdown files.
	 */
	readonly baseImagesUrl?: string;

	/**
	 * Should use Yarn instead of NPM.
	 */
	readonly useYarn?: boolean;
	readonly dependencyEntryPoints?: string[];
	readonly ignoreFile?: string;
	readonly gitHubIssueLinking?: boolean;
	readonly gitLabIssueLinking?: boolean;
	readonly dependencies?: boolean;

	/**
	 * Mark this package as a pre-release
	 */
	readonly preRelease?: boolean;
	readonly allowStarActivation?: boolean;
	readonly allowMissingRepository?: boolean;
	readonly skipLicense?: boolean;
}

export interface IProcessor {
	onFile(file: IFile): Promise<IFile>;
	onEnd(): Promise<void>;
	assets: IAsset[];
	tags: string[];
	vsix: any;
}

export interface VSIX {
	id: string;
	displayName: string;
	version: string;
	publisher: string;
	target?: string;
	engine: string;
	description: string;
	categories: string;
	flags: string;
	icon?: string;
	license?: string;
	assets: IAsset[];
	tags: string;
	links: {
		repository?: string;
		bugs?: string;
		homepage?: string;
		github?: string;
	};
	galleryBanner: NonNullable<Manifest['galleryBanner']>;
	badges?: Manifest['badges'];
	githubMarkdown: boolean;
	enableMarketplaceQnA?: boolean;
	customerQnALink?: Manifest['qna'];
	extensionDependencies: string;
	extensionPack: string;
	extensionKind: string;
	localizedLanguages: string;
	preRelease: boolean;
	sponsorLink: string;
	pricing: string;
}

export class BaseProcessor implements IProcessor {
	constructor(protected manifest: Manifest) { }
	assets: IAsset[] = [];
	tags: string[] = [];
	vsix: VSIX = Object.create(null);
	async onFile(file: IFile): Promise<IFile> {
		return file;
	}
	async onEnd() {
		// noop
	}
}

// https://github.com/npm/cli/blob/latest/lib/utils/hosted-git-info-from-manifest.js
function getGitHost(manifest: Manifest): GitHost | undefined {
	const url = getRepositoryUrl(manifest);
	return url ? GitHost.fromUrl(url, { noGitPlus: true }) : undefined;
}

// https://github.com/npm/cli/blob/latest/lib/repo.js
function getRepositoryUrl(manifest: Manifest, gitHost?: GitHost | null): string | undefined {
	if (gitHost) {
		return gitHost.https();
	}

	let url: string | undefined = undefined;

	if (manifest.repository) {
		if (typeof manifest.repository === 'string') {
			url = manifest.repository;
		} else if (
			typeof manifest.repository === 'object' &&
			manifest.repository.url &&
			typeof manifest.repository.url === 'string'
		) {
			url = manifest.repository.url;
		}
	}

	return url;
}

// https://github.com/npm/cli/blob/latest/lib/bugs.js
function getBugsUrl(manifest: Manifest, gitHost: GitHost | undefined): string | undefined {
	if (manifest.bugs) {
		if (typeof manifest.bugs === 'string') {
			return manifest.bugs;
		}
		if (typeof manifest.bugs === 'object' && manifest.bugs.url) {
			return manifest.bugs.url;
		}
		if (typeof manifest.bugs === 'object' && manifest.bugs.email) {
			return `mailto:${manifest.bugs.email}`;
		}
	}

	if (gitHost) {
		return gitHost.bugs();
	}

	return undefined;
}

// https://github.com/npm/cli/blob/latest/lib/docs.js
function getHomepageUrl(manifest: Manifest, gitHost: GitHost | undefined): string | undefined {
	if (manifest.homepage) {
		return manifest.homepage;
	}

	if (gitHost) {
		return gitHost.docs();
	}

	return undefined;
}

// Contributed by Mozilla developer authors
// https://developer.mozilla.org/en-US/docs/Web/JavaScript/Guide/Regular_Expressions
function escapeRegExp(value: string) {
	return value.replace(/[.*+?^${}()|[\]\\]/g, '\\$&'); // $& means the whole matched string
}

function toExtensionTags(extensions: string[]): string[] {
	return extensions
		.map(s => s.replace(/\W/g, ''))
		.filter(s => !!s)
		.map(s => `__ext_${s}`);
}

function toLanguagePackTags(translations: { id: string }[], languageId: string): string[] {
	return (translations ?? [])
		.map(({ id }) => [`__lp_${id}`, `__lp-${languageId}_${id}`])
		.reduce((r, t) => [...r, ...t], []);
}

/* This list is also maintained by the Marketplace team.
 * Remember to reach out to them when adding new domains.
 */
const TrustedSVGSources = [
	'api.bintray.com',
	'api.travis-ci.com',
	'api.travis-ci.org',
	'app.fossa.io',
	'badge.buildkite.com',
	'badge.fury.io',
	'badge.waffle.io',
	'badgen.net',
	'badges.frapsoft.com',
	'badges.gitter.im',
	'badges.greenkeeper.io',
	'cdn.travis-ci.com',
	'cdn.travis-ci.org',
	'ci.appveyor.com',
	'circleci.com',
	'cla.opensource.microsoft.com',
	'codacy.com',
	'codeclimate.com',
	'codecov.io',
	'coveralls.io',
	'david-dm.org',
	'deepscan.io',
	'dev.azure.com',
	'docs.rs',
	'flat.badgen.net',
	'gemnasium.com',
	'githost.io',
	'gitlab.com',
	'godoc.org',
	'goreportcard.com',
	'img.shields.io',
	'isitmaintained.com',
	'marketplace.visualstudio.com',
	'nodesecurity.io',
	'opencollective.com',
	'snyk.io',
	'travis-ci.com',
	'travis-ci.org',
	'visualstudio.com',
	'vsmarketplacebadges.dev',
	'www.bithound.io',
	'www.versioneye.com',
];

function isGitHubRepository(repository: string | undefined): boolean {
	return /^https:\/\/github\.com\/|^git@github\.com:/.test(repository ?? '');
}

function isGitLabRepository(repository: string | undefined): boolean {
	return /^https:\/\/gitlab\.com\/|^git@gitlab\.com:/.test(repository ?? '');
}

function isGitHubBadge(href: string): boolean {
	return /^https:\/\/github\.com\/[^/]+\/[^/]+\/(actions\/)?workflows\/.*badge\.svg/.test(href || '');
}

function isHostTrusted(url: url.URL): boolean {
	return (url.host && TrustedSVGSources.indexOf(url.host.toLowerCase()) > -1) || isGitHubBadge(url.href);
}

export interface IVersionBumpOptions {
	readonly cwd?: string;
	readonly version?: string;
	readonly commitMessage?: string;
	readonly gitTagVersion?: boolean;
	readonly updatePackageJson?: boolean;
}

export async function versionBump(options: IVersionBumpOptions): Promise<void> {
	if (!options.version) {
		return;
	}

	if (!(options.updatePackageJson ?? true)) {
		return;
	}

	const cwd = options.cwd ?? process.cwd();
	const manifest = await readManifest(cwd);

	if (manifest.version === options.version) {
		return;
	}

	switch (options.version) {
		case 'major':
		case 'minor':
		case 'patch':
			break;
		case 'premajor':
		case 'preminor':
		case 'prepatch':
		case 'prerelease':
		case 'from-git':
			return Promise.reject(`Not supported: ${options.version}`);
		default:
			if (!semver.valid(options.version)) {
				return Promise.reject(`Invalid version ${options.version}`);
			}
	}

	// call `npm version` to do our dirty work
	const args = ['version', options.version];

	if (options.commitMessage) {
		args.push('-m', options.commitMessage);
	}

	if (!(options.gitTagVersion ?? true)) {
		args.push('--no-git-tag-version');
	}

	const { stdout, stderr } = await promisify(cp.execFile)(process.platform === 'win32' ? 'npm.cmd' : 'npm', args, { cwd });

	if (!process.env['VSCE_TESTS']) {
		process.stdout.write(stdout);
		process.stderr.write(stderr);
	}
}

export const Targets = new Set([
	'win32-x64',
	'win32-arm64',
	'linux-x64',
	'linux-arm64',
	'linux-armhf',
	'darwin-x64',
	'darwin-arm64',
	'alpine-x64',
	'alpine-arm64',
	'web',
]);

export class ManifestProcessor extends BaseProcessor {
	constructor(manifest: Manifest, private readonly options: IPackageOptions = {}) {
		super(manifest);

		const flags = ['Public'];

		if (manifest.preview) {
			flags.push('Preview');
		}

		const gitHost = getGitHost(manifest);
		const repository = getRepositoryUrl(manifest, gitHost);
		const isGitHub = isGitHubRepository(repository);

		let enableMarketplaceQnA: boolean | undefined;
		let customerQnALink: string | undefined;

		if (manifest.qna === 'marketplace') {
			enableMarketplaceQnA = true;
		} else if (typeof manifest.qna === 'string') {
			customerQnALink = manifest.qna;
		} else if (manifest.qna === false) {
			enableMarketplaceQnA = false;
		}

		const extensionKind = getExtensionKind(manifest);
		const target = options.target;
		const preRelease = options.preRelease;

		if (target || preRelease) {
			let engineVersion: string;

			try {
				const engineSemver = parseSemver(`vscode@${manifest.engines['vscode']}`);
				engineVersion = engineSemver.version;
			} catch (err) {
				throw new Error('Failed to parse semver of engines.vscode');
			}

			if (target) {
				if (engineVersion !== 'latest' && !semver.satisfies(engineVersion, '>=1.61', { includePrerelease: true })) {
					throw new Error(
						`Platform specific extension is supported by VS Code >=1.61. Current 'engines.vscode' is '${manifest.engines['vscode']}'.`
					);
				}
				if (!Targets.has(target)) {
					throw new Error(`'${target}' is not a valid VS Code target. Valid targets: ${[...Targets].join(', ')}`);
				}
			}

			if (preRelease) {
				if (engineVersion !== 'latest' && !semver.satisfies(engineVersion, '>=1.63', { includePrerelease: true })) {
					throw new Error(
						`Pre-release versions are supported by VS Code >=1.63. Current 'engines.vscode' is '${manifest.engines['vscode']}'.`
					);
				}
			}
		}

		this.vsix = {
			...this.vsix,
			id: manifest.name,
			displayName: manifest.displayName ?? manifest.name,
			version: options.version && !(options.updatePackageJson ?? true) ? options.version : manifest.version,
			publisher: manifest.publisher,
			target,
			engine: manifest.engines['vscode'],
			description: manifest.description ?? '',
			pricing: manifest.pricing ?? 'Free',
			categories: (manifest.categories ?? []).join(','),
			flags: flags.join(' '),
			links: {
				repository,
				bugs: getBugsUrl(manifest, gitHost),
				homepage: getHomepageUrl(manifest, gitHost),
			},
			galleryBanner: manifest.galleryBanner ?? {},
			badges: manifest.badges,
			githubMarkdown: manifest.markdown !== 'standard',
			enableMarketplaceQnA,
			customerQnALink,
			extensionDependencies: [...new Set(manifest.extensionDependencies ?? [])].join(','),
			extensionPack: [...new Set(manifest.extensionPack ?? [])].join(','),
			extensionKind: extensionKind.join(','),
			localizedLanguages:
				manifest.contributes && manifest.contributes.localizations
					? manifest.contributes.localizations
						.map(loc => loc.localizedLanguageName ?? loc.languageName ?? loc.languageId)
						.join(',')
					: '',
			preRelease: !!this.options.preRelease,
			sponsorLink: manifest.sponsor?.url || '',
		};

		if (isGitHub) {
			this.vsix.links.github = repository;
		}
	}

	async onFile(file: IFile): Promise<IFile> {
		const path = util.normalize(file.path);

		if (!/^extension\/package.json$/i.test(path)) {
			return Promise.resolve(file);
		}

		if (this.options.version && !(this.options.updatePackageJson ?? true)) {
			const contents = await read(file);
			const packageJson = JSON.parse(contents);
			packageJson.version = this.options.version;
			file = { ...file, contents: JSON.stringify(packageJson, undefined, 2) };
		}

		// Ensure that package.json is writable as VS Code needs to
		// store metadata in the extracted file.
		return { ...file, mode: 0o100644 };
	}

	async onEnd(): Promise<void> {
		if (typeof this.manifest.extensionKind === 'string') {
			util.log.warn(
				`The 'extensionKind' property should be of type 'string[]'. Learn more at: https://aka.ms/vscode/api/incorrect-execution-location`
			);
		}

		if (this.manifest.publisher === 'vscode-samples') {
			throw new Error(
				"It's not allowed to use the 'vscode-samples' publisher. Learn more at: https://code.visualstudio.com/api/working-with-extensions/publishing-extension."
			);
		}

		if (!this.options.allowMissingRepository && !this.manifest.repository) {
			util.log.warn(
				`A 'repository' field is missing from the 'package.json' manifest file.\nUse --allow-missing-repository to bypass.`
			);

			if (!/^y$/i.test(await util.read('Do you want to continue? [y/N] '))) {
				throw new Error('Aborted');
			}
		}

		if (!this.options.allowStarActivation && this.manifest.activationEvents?.some(e => e === '*')) {
			util.log.warn(
				`Using '*' activation is usually a bad idea as it impacts performance.\nMore info: https://code.visualstudio.com/api/references/activation-events#Start-up\nUse --allow-star-activation to bypass.`
			);

			if (!/^y$/i.test(await util.read('Do you want to continue? [y/N] '))) {
				throw new Error('Aborted');
			}
		}
	}
}

export class TagsProcessor extends BaseProcessor {
	private static Keywords: Record<string, string[]> = {
		git: ['git'],
		npm: ['node'],
		spell: ['markdown'],
		bootstrap: ['bootstrap'],
		lint: ['linters'],
		linting: ['linters'],
		react: ['javascript'],
		js: ['javascript'],
		node: ['javascript', 'node'],
		'c++': ['c++'],
		Cplusplus: ['c++'],
		xml: ['xml'],
		angular: ['javascript'],
		jquery: ['javascript'],
		php: ['php'],
		python: ['python'],
		latex: ['latex'],
		ruby: ['ruby'],
		java: ['java'],
		erlang: ['erlang'],
		sql: ['sql'],
		nodejs: ['node'],
		'c#': ['c#'],
		css: ['css'],
		javascript: ['javascript'],
		ftp: ['ftp'],
		haskell: ['haskell'],
		unity: ['unity'],
		terminal: ['terminal'],
		powershell: ['powershell'],
		laravel: ['laravel'],
		meteor: ['meteor'],
		emmet: ['emmet'],
		eslint: ['linters'],
		tfs: ['tfs'],
		rust: ['rust'],
	};

	async onEnd(): Promise<void> {
		const keywords = this.manifest.keywords ?? [];
		const contributes = this.manifest.contributes;
		const activationEvents = this.manifest.activationEvents ?? [];
		const doesContribute = (...properties: string[]) => {
			let obj = contributes;
			for (const property of properties) {
				if (!obj) {
					return false;
				}
				obj = obj[property];
			}
			return obj && obj.length > 0;
		};

		const colorThemes = doesContribute('themes') ? ['theme', 'color-theme'] : [];
		const iconThemes = doesContribute('iconThemes') ? ['theme', 'icon-theme'] : [];
		const productIconThemes = doesContribute('productIconThemes') ? ['theme', 'product-icon-theme'] : [];
		const snippets = doesContribute('snippets') ? ['snippet'] : [];
		const keybindings = doesContribute('keybindings') ? ['keybindings'] : [];
		const debuggers = doesContribute('debuggers') ? ['debuggers'] : [];
		const json = doesContribute('jsonValidation') ? ['json'] : [];
		const remoteMenu = doesContribute('menus', 'statusBar/remoteIndicator') ? ['remote-menu'] : [];

		const localizationContributions = ((contributes && contributes['localizations']) ?? []).reduce<string[]>(
			(r, l) => [...r, `lp-${l.languageId}`, ...toLanguagePackTags(l.translations, l.languageId)],
			[]
		);

		const languageContributions = ((contributes && contributes['languages']) ?? []).reduce<string[]>(
			(r, l) => [...r, l.id, ...(l.aliases ?? []), ...toExtensionTags(l.extensions ?? [])],
			[]
		);

		const languageActivations = activationEvents
			.map(e => /^onLanguage:(.*)$/.exec(e))
			.filter(util.nonnull)
			.map(r => r[1]);

		const grammars = ((contributes && contributes['grammars']) ?? []).map(g => g.language);

		const description = this.manifest.description || '';
		const descriptionKeywords = Object.keys(TagsProcessor.Keywords).reduce<string[]>(
			(r, k) =>
				r.concat(
					new RegExp('\\b(?:' + escapeRegExp(k) + ')(?!\\w)', 'gi').test(description) ? TagsProcessor.Keywords[k] : []
				),
			[]
		);

		const webExtensionTags = isWebKind(this.manifest) ? ['__web_extension'] : [];
		const sponsorTags = this.manifest.sponsor?.url ? ['__sponsor_extension'] : [];

		const tags = new Set([
			...keywords,
			...colorThemes,
			...iconThemes,
			...productIconThemes,
			...snippets,
			...keybindings,
			...debuggers,
			...json,
			...remoteMenu,
			...localizationContributions,
			...languageContributions,
			...languageActivations,
			...grammars,
			...descriptionKeywords,
			...webExtensionTags,
			...sponsorTags,
		]);

		this.tags = [...tags].filter(tag => !!tag);
	}
}

export class MarkdownProcessor extends BaseProcessor {
	private baseContentUrl: string | undefined;
	private baseImagesUrl: string | undefined;
	private rewriteRelativeLinks: boolean;
	private isGitHub: boolean;
	private isGitLab: boolean;
	private repositoryUrl: string | undefined;
	private gitHubIssueLinking: boolean;
	private gitLabIssueLinking: boolean;

	constructor(
		manifest: Manifest,
		private name: string,
		private regexp: RegExp,
		private assetType: string,
		options: IPackageOptions = {}
	) {
		super(manifest);

		const guess = this.guessBaseUrls(options.githubBranch || options.gitlabBranch);

		this.baseContentUrl = options.baseContentUrl || (guess && guess.content);
		this.baseImagesUrl = options.baseImagesUrl || options.baseContentUrl || (guess && guess.images);
		this.rewriteRelativeLinks = options.rewriteRelativeLinks ?? true;
		this.repositoryUrl = guess && guess.repository;
		this.isGitHub = isGitHubRepository(this.repositoryUrl);
		this.isGitLab = isGitLabRepository(this.repositoryUrl);
		this.gitHubIssueLinking = typeof options.gitHubIssueLinking === 'boolean' ? options.gitHubIssueLinking : true;
		this.gitLabIssueLinking = typeof options.gitLabIssueLinking === 'boolean' ? options.gitLabIssueLinking : true;
	}

	async onFile(file: IFile): Promise<IFile> {
		const filePath = util.normalize(file.path);

		if (!this.regexp.test(filePath)) {
			return Promise.resolve(file);
		}

		this.assets.push({ type: this.assetType, path: filePath });

		let contents = await read(file);

		if (/This is the README for your extension /.test(contents)) {
			throw new Error(`It seems the README.md still contains template text. Make sure to edit the README.md file before you package or publish your extension.`);
		}

		if (this.rewriteRelativeLinks) {
			const markdownPathRegex = /(!?)\[([^\]\[]*|!\[[^\]\[]*]\([^\)]+\))\]\(([^\)]+)\)/g;
			const urlReplace = (_: string, isImage: string, title: string, link: string) => {
				if (/^mailto:/i.test(link)) {
					return `${isImage}[${title}](${link})`;
				}

				const isLinkRelative = !/^\w+:\/\//.test(link) && link[0] !== '#';

				if (!this.baseContentUrl && !this.baseImagesUrl) {
					const asset = isImage ? 'image' : 'link';

					if (isLinkRelative) {
						throw new Error(
							`Couldn't detect the repository where this extension is published. The ${asset} '${link}' will be broken in ${this.name}. GitHub/GitLab repositories will be automatically detected. Otherwise, please provide the repository URL in package.json or use the --baseContentUrl and --baseImagesUrl options.`
						);
					}
				}

				title = title.replace(markdownPathRegex, urlReplace);
				const prefix = isImage ? this.baseImagesUrl : this.baseContentUrl;

				if (!prefix || !isLinkRelative) {
					return `${isImage}[${title}](${link})`;
				}

				return `${isImage}[${title}](${urljoin(prefix, path.posix.normalize(link))})`;
			};

			// Replace Markdown links with urls
			contents = contents.replace(markdownPathRegex, urlReplace);

			// Replace <img> links with urls
			contents = contents.replace(/<img.+?src=["']([/.\w\s#-]+)['"].*?>/g, (all, link) => {
				const isLinkRelative = !/^\w+:\/\//.test(link) && link[0] !== '#';

				if (!this.baseImagesUrl && isLinkRelative) {
					throw new Error(
						`Couldn't detect the repository where this extension is published. The image will be broken in ${this.name}. GitHub/GitLab repositories will be automatically detected. Otherwise, please provide the repository URL in package.json or use the --baseContentUrl and --baseImagesUrl options.`
					);
				}
				const prefix = this.baseImagesUrl;

				if (!prefix || !isLinkRelative) {
					return all;
				}

				return all.replace(link, urljoin(prefix, path.posix.normalize(link)));
			});

			if ((this.gitHubIssueLinking && this.isGitHub) || (this.gitLabIssueLinking && this.isGitLab)) {
				const markdownIssueRegex = /(\s|\n)([\w\d_-]+\/[\w\d_-]+)?#(\d+)\b/g;
				const issueReplace = (
					all: string,
					prefix: string,
					ownerAndRepositoryName: string,
					issueNumber: string
				): string => {
					let result = all;
					let owner: string | undefined;
					let repositoryName: string | undefined;

					if (ownerAndRepositoryName) {
						[owner, repositoryName] = ownerAndRepositoryName.split('/', 2);
					}

					if (owner && repositoryName && issueNumber) {
						// Issue in external repository
						const issueUrl = this.isGitHub
							? urljoin('https://github.com', owner, repositoryName, 'issues', issueNumber)
							: urljoin('https://gitlab.com', owner, repositoryName, '-', 'issues', issueNumber);
						result = prefix + `[${owner}/${repositoryName}#${issueNumber}](${issueUrl})`;
					} else if (!owner && !repositoryName && issueNumber && this.repositoryUrl) {
						// Issue in own repository
						result =
							prefix +
							`[#${issueNumber}](${this.isGitHub
								? urljoin(this.repositoryUrl, 'issues', issueNumber)
								: urljoin(this.repositoryUrl, '-', 'issues', issueNumber)
							})`;
					}

					return result;
				};
				// Replace Markdown issue references with urls
				contents = contents.replace(markdownIssueRegex, issueReplace);
			}
		}

		const html = markdownit({ html: true }).render(contents);
		const $ = cheerio.load(html);

		if (this.rewriteRelativeLinks) {
			$('img').each((_, img) => {
				const rawSrc = $(img).attr('src');

				if (!rawSrc) {
					throw new Error(`Images in ${this.name} must have a source.`);
				}

				const src = decodeURI(rawSrc);
				const srcUrl = new url.URL(src);

				if (/^data:$/i.test(srcUrl.protocol) && /^image$/i.test(srcUrl.host) && /\/svg/i.test(srcUrl.pathname)) {
					throw new Error(`SVG data URLs are not allowed in ${this.name}: ${src}`);
				}

				if (!/^https:$/i.test(srcUrl.protocol)) {
					throw new Error(`Images in ${this.name} must come from an HTTPS source: ${src}`);
				}

				if (/\.svg$/i.test(srcUrl.pathname) && !isHostTrusted(srcUrl)) {
					throw new Error(
						`SVGs are restricted in ${this.name}; please use other file image formats, such as PNG: ${src}`
					);
				}
			});
		}

		$('svg').each(() => {
			throw new Error(`SVG tags are not allowed in ${this.name}.`);
		});

		return {
			path: file.path,
			contents: Buffer.from(contents, 'utf8'),
		};
	}

	// GitHub heuristics
	private guessBaseUrls(
		githostBranch: string | undefined
	): { content: string; images: string; repository: string } | undefined {
		let repository = null;

		if (typeof this.manifest.repository === 'string') {
			repository = this.manifest.repository;
		} else if (this.manifest.repository && typeof this.manifest.repository['url'] === 'string') {
			repository = this.manifest.repository['url'];
		}

		if (!repository) {
			return undefined;
		}

		const gitHubRegex = /(?<domain>github(\.com\/|:))(?<project>(?:[^/]+)\/(?:[^/]+))(\/|$)/;
		const gitLabRegex = /(?<domain>gitlab(\.com\/|:))(?<project>(?:[^/]+)(\/(?:[^/]+))+)(\/|$)/;
		const match = ((gitHubRegex.exec(repository) || gitLabRegex.exec(repository)) as unknown) as {
			groups: Record<string, string>;
		};

		if (!match) {
			return undefined;
		}

		const project = match.groups.project.replace(/\.git$/i, '');
		const branchName = githostBranch ? githostBranch : 'HEAD';

		if (/^github/.test(match.groups.domain)) {
			return {
				content: `https://github.com/${project}/blob/${branchName}`,
				images: `https://github.com/${project}/raw/${branchName}`,
				repository: `https://github.com/${project}`,
			};
		} else if (/^gitlab/.test(match.groups.domain)) {
			return {
				content: `https://gitlab.com/${project}/-/blob/${branchName}`,
				images: `https://gitlab.com/${project}/-/raw/${branchName}`,
				repository: `https://gitlab.com/${project}`,
			};
		}

		return undefined;
	}
}

export class ReadmeProcessor extends MarkdownProcessor {
	constructor(manifest: Manifest, options: IPackageOptions = {}) {
		super(manifest, 'README.md', /^extension\/readme.md$/i, 'Microsoft.VisualStudio.Services.Content.Details', options);
	}
}
export class ChangelogProcessor extends MarkdownProcessor {
	constructor(manifest: Manifest, options: IPackageOptions = {}) {
		super(
			manifest,
			'CHANGELOG.md',
			/^extension\/changelog.md$/i,
			'Microsoft.VisualStudio.Services.Content.Changelog',
			options
		);
	}
}

export class LicenseProcessor extends BaseProcessor {
	private didFindLicense = false;
	private expectedLicenseName: string;
	filter: (name: string) => boolean;

	constructor(manifest: Manifest, private readonly options: IPackageOptions = {}) {
		super(manifest);

		const match = /^SEE LICENSE IN (.*)$/.exec(manifest.license || '');

		if (!match || !match[1]) {
			this.expectedLicenseName = 'LICENSE, LICENSE.md, or LICENSE.txt';
			this.filter = name => /^extension\/licen[cs]e(\.(md|txt))?$/i.test(name);
		} else {
			this.expectedLicenseName = match[1];
			const regexp = new RegExp('^extension/' + match[1] + '$');
			this.filter = regexp.test.bind(regexp);
		}

		delete this.vsix.license;
	}

	onFile(file: IFile): Promise<IFile> {
		if (!this.didFindLicense) {
			let normalizedPath = util.normalize(file.path);

			if (this.filter(normalizedPath)) {
				if (!path.extname(normalizedPath)) {
					file.path += '.txt';
					normalizedPath += '.txt';
				}

				this.assets.push({ type: 'Microsoft.VisualStudio.Services.Content.License', path: normalizedPath });
				this.vsix.license = normalizedPath;
				this.didFindLicense = true;
			}
		}

		return Promise.resolve(file);
	}

	async onEnd(): Promise<void> {
		if (!this.didFindLicense && !this.options.skipLicense) {
			util.log.warn(`${this.expectedLicenseName} not found`);

			if (!/^y$/i.test(await util.read('Do you want to continue? [y/N] '))) {
				throw new Error('Aborted');
			}
		}
	}
}

class LaunchEntryPointProcessor extends BaseProcessor {
	private entryPoints: Set<string> = new Set<string>();

	constructor(manifest: Manifest) {
		super(manifest);
		if (manifest.main) {
			this.entryPoints.add(util.normalize(path.join('extension', this.appendJSExt(manifest.main))));
		}
		if (manifest.browser) {
			this.entryPoints.add(util.normalize(path.join('extension', this.appendJSExt(manifest.browser))));
		}
	}

	appendJSExt(filePath: string): string {
		if (filePath.endsWith('.js') || filePath.endsWith('.cjs')) {
			return filePath;
		}
		return filePath + '.js';
	}

	onFile(file: IFile): Promise<IFile> {
		this.entryPoints.delete(util.normalize(file.path));
		return Promise.resolve(file);
	}

	async onEnd(): Promise<void> {
		if (this.entryPoints.size > 0) {
			const files: string = [...this.entryPoints].join(',\n  ');
			throw new Error(
				`Extension entrypoint(s) missing. Make sure these files exist and aren't ignored by '.vscodeignore':\n  ${files}`
			);
		}
	}
}

class IconProcessor extends BaseProcessor {
	private icon: string | undefined;
	private didFindIcon = false;

	constructor(manifest: Manifest) {
		super(manifest);

		this.icon = manifest.icon && path.posix.normalize(`extension/${manifest.icon}`);
		delete this.vsix.icon;
	}

	onFile(file: IFile): Promise<IFile> {
		const normalizedPath = util.normalize(file.path);
		if (normalizedPath === this.icon) {
			this.didFindIcon = true;
			this.assets.push({ type: 'Microsoft.VisualStudio.Services.Icons.Default', path: normalizedPath });
			this.vsix.icon = this.icon;
		}
		return Promise.resolve(file);
	}

	async onEnd(): Promise<void> {
		if (this.icon && !this.didFindIcon) {
			return Promise.reject(new Error(`The specified icon '${this.icon}' wasn't found in the extension.`));
		}
	}
}

const ValidExtensionKinds = new Set(['ui', 'workspace']);

export function isWebKind(manifest: Manifest): boolean {
	const extensionKind = getExtensionKind(manifest);
	return extensionKind.some(kind => kind === 'web');
}

const extensionPointExtensionKindsMap = new Map<string, ExtensionKind[]>();
extensionPointExtensionKindsMap.set('jsonValidation', ['workspace', 'web']);
extensionPointExtensionKindsMap.set('localizations', ['ui', 'workspace']);
extensionPointExtensionKindsMap.set('debuggers', ['workspace']);
extensionPointExtensionKindsMap.set('terminal', ['workspace']);
extensionPointExtensionKindsMap.set('typescriptServerPlugins', ['workspace']);
extensionPointExtensionKindsMap.set('markdown.previewStyles', ['workspace', 'web']);
extensionPointExtensionKindsMap.set('markdown.previewScripts', ['workspace', 'web']);
extensionPointExtensionKindsMap.set('markdown.markdownItPlugins', ['workspace', 'web']);
extensionPointExtensionKindsMap.set('html.customData', ['workspace', 'web']);
extensionPointExtensionKindsMap.set('css.customData', ['workspace', 'web']);

function getExtensionKind(manifest: Manifest): ExtensionKind[] {
	const deduced = deduceExtensionKinds(manifest);

	// check the manifest
	if (manifest.extensionKind) {
		const result: ExtensionKind[] = Array.isArray(manifest.extensionKind)
			? manifest.extensionKind
			: manifest.extensionKind === 'ui'
				? ['ui', 'workspace']
				: [manifest.extensionKind];

		// Add web kind if the extension can run as web extension
		if (deduced.includes('web') && !result.includes('web')) {
			result.push('web');
		}

		return result;
	}

	return deduced;
}

function deduceExtensionKinds(manifest: Manifest): ExtensionKind[] {
	// Not an UI extension if it has main
	if (manifest.main) {
		if (manifest.browser) {
			return ['workspace', 'web'];
		}
		return ['workspace'];
	}

	if (manifest.browser) {
		return ['web'];
	}

	let result: ExtensionKind[] = ['ui', 'workspace', 'web'];

	const isNonEmptyArray = (obj: any) => Array.isArray(obj) && obj.length > 0;
	// Extension pack defaults to workspace,web extensionKind
	if (isNonEmptyArray(manifest.extensionPack) || isNonEmptyArray(manifest.extensionDependencies)) {
		result = ['workspace', 'web'];
	}

	if (manifest.contributes) {
		for (const contribution of Object.keys(manifest.contributes)) {
			const supportedExtensionKinds = extensionPointExtensionKindsMap.get(contribution);
			if (supportedExtensionKinds) {
				result = result.filter(extensionKind => supportedExtensionKinds.indexOf(extensionKind) !== -1);
			}
		}
	}

	return result;
}

export class NLSProcessor extends BaseProcessor {
	private translations: { [path: string]: string } = Object.create(null);

	constructor(manifest: Manifest) {
		super(manifest);

		if (
			!manifest.contributes ||
			!manifest.contributes.localizations ||
			manifest.contributes.localizations.length === 0
		) {
			return;
		}

		const localizations = manifest.contributes.localizations;
		const translations: { [languageId: string]: string } = Object.create(null);

		// take last reference in the manifest for any given language
		for (const localization of localizations) {
			for (const translation of localization.translations) {
				if (translation.id === 'vscode' && !!translation.path) {
					const translationPath = util.normalize(translation.path.replace(/^\.[\/\\]/, ''));
					translations[localization.languageId.toUpperCase()] = `extension/${translationPath}`;
				}
			}
		}

		// invert the map for later easier retrieval
		for (const languageId of Object.keys(translations)) {
			this.translations[translations[languageId]] = languageId;
		}
	}

	onFile(file: IFile): Promise<IFile> {
		const normalizedPath = util.normalize(file.path);
		const language = this.translations[normalizedPath];

		if (language) {
			this.assets.push({ type: `Microsoft.VisualStudio.Code.Translation.${language}`, path: normalizedPath });
		}

		return Promise.resolve(file);
	}
}

export class ValidationProcessor extends BaseProcessor {
	private files = new Map<string, string[]>();
	private duplicates = new Set<string>();

	async onFile(file: IFile): Promise<IFile> {
		const lower = file.path.toLowerCase();
		const existing = this.files.get(lower);

		if (existing) {
			this.duplicates.add(lower);
			existing.push(file.path);
		} else {
			this.files.set(lower, [file.path]);
		}

		return file;
	}

	async onEnd() {
		if (this.duplicates.size === 0) {
			return;
		}

		const messages = [
			`The following files have the same case insensitive path, which isn't supported by the VSIX format:`,
		];

		for (const lower of this.duplicates) {
			for (const filePath of this.files.get(lower)!) {
				messages.push(`  - ${filePath}`);
			}
		}

		throw new Error(messages.join('\n'));
	}
}

export function validateManifest(manifest: Manifest): Manifest {
	validateExtensionName(manifest.name);

	if (!manifest.version) {
		throw new Error('Manifest missing field: version');
	}

	if (manifest.pricing && !['Free', 'Trial'].includes(manifest.pricing)) {
		throw new Error('Pricing can only be "Free" or "Trial"');
	}

	validateVersion(manifest.version);

	if (!manifest.engines) {
		throw new Error('Manifest missing field: engines');
	}

	if (!manifest.engines['vscode']) {
		throw new Error('Manifest missing field: engines.vscode');
	}

	const engineVersion = manifest.engines['vscode'];
	validateEngineCompatibility(engineVersion);

	const hasActivationEvents = !!manifest.activationEvents;
	const hasImplicitLanguageActivationEvents = manifest.contributes?.languages;
	const hasOtherImplicitActivationEvents =
		manifest.contributes?.commands ||
		manifest.contributes?.authentication ||
		manifest.contributes?.customEditors ||
		manifest.contributes?.views;
	const hasImplicitActivationEvents = hasImplicitLanguageActivationEvents || hasOtherImplicitActivationEvents;

	const hasMain = !!manifest.main;
	const hasBrowser = !!manifest.browser;

	let parsedEngineVersion: string;
	try {
		const engineSemver = parseSemver(`vscode@${engineVersion}`);
		parsedEngineVersion = engineSemver.version;
	} catch (err) {
		throw new Error('Failed to parse semver of engines.vscode');
	}

	if (
		hasActivationEvents ||
		((engineVersion === '*' || semver.satisfies(parsedEngineVersion, '>=1.74', { includePrerelease: true })) &&
			hasImplicitActivationEvents)
	) {
		if (!hasMain && !hasBrowser && (hasActivationEvents || !hasImplicitLanguageActivationEvents)) {
			throw new Error(
				"Manifest needs either a 'main' or 'browser' property, given it has a 'activationEvents' property."
			);
		}
	} else if (hasMain) {
		throw new Error("Manifest needs the 'activationEvents' property, given it has a 'main' property.");
	} else if (hasBrowser) {
		throw new Error("Manifest needs the 'activationEvents' property, given it has a 'browser' property.");
	}

	if (manifest.devDependencies && manifest.devDependencies['@types/vscode']) {
		validateVSCodeTypesCompatibility(manifest.engines['vscode'], manifest.devDependencies['@types/vscode']);
	}

	if (/\.svg$/i.test(manifest.icon || '')) {
		throw new Error(`SVGs can't be used as icons: ${manifest.icon}`);
	}

	(manifest.badges ?? []).forEach(badge => {
		const decodedUrl = decodeURI(badge.url);
		const srcUrl = new url.URL(decodedUrl);

		if (!/^https:$/i.test(srcUrl.protocol)) {
			throw new Error(`Badge URLs must come from an HTTPS source: ${badge.url}`);
		}

		if (/\.svg$/i.test(srcUrl.pathname) && !isHostTrusted(srcUrl)) {
			throw new Error(`Badge SVGs are restricted. Please use other file image formats, such as PNG: ${badge.url}`);
		}
	});

	Object.keys(manifest.dependencies || {}).forEach(dep => {
		if (dep === 'vscode') {
			throw new Error(
				`You should not depend on 'vscode' in your 'dependencies'. Did you mean to add it to 'devDependencies'?`
			);
		}
	});

	if (manifest.extensionKind) {
		const extensionKinds = Array.isArray(manifest.extensionKind) ? manifest.extensionKind : [manifest.extensionKind];

		for (const kind of extensionKinds) {
			if (!ValidExtensionKinds.has(kind)) {
				throw new Error(
					`Manifest contains invalid value '${kind}' in the 'extensionKind' property. Allowed values are ${[
						...ValidExtensionKinds,
					]
						.map(k => `'${k}'`)
						.join(', ')}.`
				);
			}
		}
	}

	if (manifest.sponsor) {
		let isValidSponsorUrl = true;
		try {
			const sponsorUrl = new url.URL(manifest.sponsor.url);
			isValidSponsorUrl = /^(https|http):$/i.test(sponsorUrl.protocol);
		} catch (error) {
			isValidSponsorUrl = false;
		}
		if (!isValidSponsorUrl) {
			throw new Error(
				`Manifest contains invalid value '${manifest.sponsor.url}' in the 'sponsor' property. It must be a valid URL with a HTTP or HTTPS protocol.`
			);
		}
	}

	return manifest;
}

export function readNodeManifest(cwd = process.cwd()): Promise<Manifest> {
	const manifestPath = path.join(cwd, 'package.json');
	const manifest = fs.promises
		.readFile(manifestPath, 'utf8')
		.catch(() => Promise.reject(`Extension manifest not found: ${manifestPath}`))
		.then<Manifest>(manifestStr => {
			try {
				return Promise.resolve(JSON.parse(manifestStr));
			} catch (e) {
				console.error(`Error parsing 'package.json' manifest file: not a valid JSON file.`);
				throw e;
			}
		});
	return manifest;
}

export function readManifest(cwd = process.cwd(), nls = true): Promise<Manifest> {
	const manifest = readNodeManifest(cwd)
		.then(validateManifest);

	if (!nls) {
		return manifest;
	}

	const manifestNLSPath = path.join(cwd, 'package.nls.json');
	const manifestNLS = fs.promises
		.readFile(manifestNLSPath, 'utf8')
		.catch<string>(err => (err.code !== 'ENOENT' ? Promise.reject(err) : Promise.resolve('{}')))
		.then<ITranslations>(raw => {
			try {
				return Promise.resolve(jsonc.parse(raw));
			} catch (e) {
				console.error(`Error parsing JSON manifest translations file: ${manifestNLSPath}`);
				throw e;
			}
		});

	return Promise.all([manifest, manifestNLS]).then(([manifest, translations]) => {
		return patchNLS(manifest, translations);
	});
}

const escapeChars = new Map([
	["'", '&apos;'],
	['"', '&quot;'],
	['<', '&lt;'],
	['>', '&gt;'],
	['&', '&amp;'],
]);

function escape(value: any): string {
	return String(value).replace(/(['"<>&])/g, (_, char) => escapeChars.get(char)!);
}

export async function toVsixManifest(vsix: VSIX): Promise<string> {
	return `<?xml version="1.0" encoding="utf-8"?>
	<PackageManifest Version="2.0.0" xmlns="http://schemas.microsoft.com/developer/vsx-schema/2011" xmlns:d="http://schemas.microsoft.com/developer/vsx-schema-design/2011">
		<Metadata>
			<Identity Language="en-US" Id="${escape(vsix.id)}" Version="${escape(vsix.version)}" Publisher="${escape(
		vsix.publisher
	)}" ${vsix.target ? `TargetPlatform="${escape(vsix.target)}"` : ''}/>
			<DisplayName>${escape(vsix.displayName)}</DisplayName>
			<Description xml:space="preserve">${escape(vsix.description)}</Description>
			<Tags>${escape(vsix.tags)}</Tags>
			<Categories>${escape(vsix.categories)}</Categories>
			<GalleryFlags>${escape(vsix.flags)}</GalleryFlags>
			${!vsix.badges
			? ''
			: `<Badges>${vsix.badges
				.map(
					badge =>
						`<Badge Link="${escape(badge.href)}" ImgUri="${escape(badge.url)}" Description="${escape(
							badge.description
						)}" />`
				)
				.join('\n')}</Badges>`
		}
			<Properties>
				<Property Id="Microsoft.VisualStudio.Code.Engine" Value="${escape(vsix.engine)}" />
				<Property Id="Microsoft.VisualStudio.Code.ExtensionDependencies" Value="${escape(vsix.extensionDependencies)}" />
				<Property Id="Microsoft.VisualStudio.Code.ExtensionPack" Value="${escape(vsix.extensionPack)}" />
				<Property Id="Microsoft.VisualStudio.Code.ExtensionKind" Value="${escape(vsix.extensionKind)}" />
				<Property Id="Microsoft.VisualStudio.Code.LocalizedLanguages" Value="${escape(vsix.localizedLanguages)}" />
				${vsix.preRelease ? `<Property Id="Microsoft.VisualStudio.Code.PreRelease" Value="${escape(vsix.preRelease)}" />` : ''}
				${vsix.sponsorLink
			? `<Property Id="Microsoft.VisualStudio.Code.SponsorLink" Value="${escape(vsix.sponsorLink)}" />`
			: ''
		}
				${!vsix.links.repository
			? ''
			: `<Property Id="Microsoft.VisualStudio.Services.Links.Source" Value="${escape(vsix.links.repository)}" />
				<Property Id="Microsoft.VisualStudio.Services.Links.Getstarted" Value="${escape(vsix.links.repository)}" />
				${vsix.links.github
				? `<Property Id="Microsoft.VisualStudio.Services.Links.GitHub" Value="${escape(vsix.links.github)}" />`
				: `<Property Id="Microsoft.VisualStudio.Services.Links.Repository" Value="${escape(
					vsix.links.repository
				)}" />`
			}`
		}
				${vsix.links.bugs
			? `<Property Id="Microsoft.VisualStudio.Services.Links.Support" Value="${escape(vsix.links.bugs)}" />`
			: ''
		}
				${vsix.links.homepage
			? `<Property Id="Microsoft.VisualStudio.Services.Links.Learn" Value="${escape(vsix.links.homepage)}" />`
			: ''
		}
				${vsix.galleryBanner.color
			? `<Property Id="Microsoft.VisualStudio.Services.Branding.Color" Value="${escape(
				vsix.galleryBanner.color
			)}" />`
			: ''
		}
				${vsix.galleryBanner.theme
			? `<Property Id="Microsoft.VisualStudio.Services.Branding.Theme" Value="${escape(
				vsix.galleryBanner.theme
			)}" />`
			: ''
		}
				<Property Id="Microsoft.VisualStudio.Services.GitHubFlavoredMarkdown" Value="${escape(vsix.githubMarkdown)}" />
				<Property Id="Microsoft.VisualStudio.Services.Content.Pricing" Value="${escape(vsix.pricing)}"/>

				${vsix.enableMarketplaceQnA !== undefined
			? `<Property Id="Microsoft.VisualStudio.Services.EnableMarketplaceQnA" Value="${escape(
				vsix.enableMarketplaceQnA
			)}" />`
			: ''
		}
				${vsix.customerQnALink !== undefined
			? `<Property Id="Microsoft.VisualStudio.Services.CustomerQnALink" Value="${escape(
				vsix.customerQnALink
			)}" />`
			: ''
		}
			</Properties>
			${vsix.license ? `<License>${escape(vsix.license)}</License>` : ''}
			${vsix.icon ? `<Icon>${escape(vsix.icon)}</Icon>` : ''}
		</Metadata>
		<Installation>
			<InstallationTarget Id="Microsoft.VisualStudio.Code"/>
		</Installation>
		<Dependencies/>
		<Assets>
			<Asset Type="Microsoft.VisualStudio.Code.Manifest" Path="extension/package.json" Addressable="true" />
			${vsix.assets
			.map(asset => `<Asset Type="${escape(asset.type)}" Path="${escape(asset.path)}" Addressable="true" />`)
			.join('\n')}
		</Assets>
	</PackageManifest>`;
}

const defaultMimetypes = new Map<string, string>([
	['.json', 'application/json'],
	['.vsixmanifest', 'text/xml'],
]);

export async function toContentTypes(files: IFile[]): Promise<string> {
	const mimetypes = new Map<string, string>(defaultMimetypes);

	for (const file of files) {
		const ext = path.extname(file.path).toLowerCase();

		if (ext) {
			mimetypes.set(ext, mime.lookup(ext));
		}
	}

	const contentTypes: string[] = [];
	for (const [extension, contentType] of mimetypes) {
		contentTypes.push(`<Default Extension="${extension}" ContentType="${contentType}"/>`);
	}

	return `<?xml version="1.0" encoding="utf-8"?>
<Types xmlns="http://schemas.openxmlformats.org/package/2006/content-types">${contentTypes.join('')}</Types>
`;
}

const defaultIgnore = [
	'.vscodeignore',
	'package-lock.json',
	'npm-debug.log',
	'yarn.lock',
	'yarn-error.log',
	'npm-shrinkwrap.json',
	'.editorconfig',
	'.npmrc',
	'.yarnrc',
	'.gitattributes',
	'*.todo',
	'tslint.yaml',
	'.eslintrc*',
	'.babelrc*',
	'.prettierrc*',
	'.cz-config.js',
	'.commitlintrc*',
	'webpack.config.js',
	'ISSUE_TEMPLATE.md',
	'CONTRIBUTING.md',
	'PULL_REQUEST_TEMPLATE.md',
	'CODE_OF_CONDUCT.md',
	'.github',
	'.travis.yml',
	'appveyor.yml',
	'**/.git/**',
	'**/*.vsix',
	'**/.DS_Store',
	'**/*.vsixmanifest',
	'**/.vscode-test/**',
	'**/.vscode-test-web/**',
];

const notIgnored = ['!package.json', '!README.md'];

async function collectAllFiles(
	cwd: string,
	manifest: Manifest,
	dependencies: 'npm' | 'yarn' | 'none' | undefined,
	dependencyEntryPoints?: string[]
): Promise<SourceAndDestination[]> {
	const deps = await getDependencies(cwd, manifest, dependencies, dependencyEntryPoints);
	const promises = deps.map(dep =>
		promisify(glob)('**', { cwd: dep.src, nodir: true, dot: true, ignore: 'node_modules/**' }).then(files =>
			files.map(f => ({
				src: path.relative(cwd, path.join(dep.src, f.replace(/\\/g, '/'))),
				dest: path.join(dep.dest, f).replace(/\\/g, '/')
			}))
		)
	);

	return Promise.all(promises).then(util.flatten);
}

function getDependenciesOption(options: IPackageOptions): 'npm' | 'yarn' | 'none' | undefined {
	if (options.dependencies === false) {
		return 'none';
	}

	switch (options.useYarn) {
		case true:
			return 'yarn';
		case false:
			return 'npm';
		default:
			return undefined;
	}
}

function collectFiles(
	cwd: string,
<<<<<<< HEAD
	options: IPackageOptions
): Promise<string[]> {
	const packagedDependencies = options.dependencyEntryPoints || undefined;
	const ignoreFile = options.ignoreFile || undefined;
	const target = options.target || undefined;

	return collectAllFiles(cwd, getDependenciesOption(options), packagedDependencies).then(files => {
		files = files.filter(f => !/\r$/m.test(f));
=======
	manifest: Manifest,
	dependencies: 'npm' | 'yarn' | 'none' | undefined,
	dependencyEntryPoints?: string[],
	ignoreFile?: string
): Promise<SourceAndDestination[]> {
	return collectAllFiles(cwd, manifest, dependencies, dependencyEntryPoints).then(files => {
		files = files.filter(f => !/\r$/m.test(f.src));
>>>>>>> 3e8410bb

		// Filter data from other platforms
		if (target && options.ignoreOtherTargetFolders) {
			const regex = new RegExp(`(^|/)(${Array.from(Targets, v => v).filter(v => v !== target).join('|')})/`);
			files = files.filter(f => !regex.test(f))
		}

		return (
			fs.promises
				.readFile(ignoreFile ? ignoreFile : path.join(cwd, '.vscodeignore'), 'utf8')
				.catch<string>(err =>
					err.code !== 'ENOENT' ? Promise.reject(err) : ignoreFile ? Promise.reject(err) : Promise.resolve('')
				)

				// Parse raw ignore by splitting output into lines and filtering out empty lines and comments
				.then(rawIgnore =>
					rawIgnore
						.split(/[\n\r]/)
						.map(s => s.trim())
						.filter(s => !!s)
						.filter(i => !/^\s*#/.test(i))
				)

				// Add '/**' to possible folder names
				.then(ignore => [
					...ignore,
					...ignore.filter(i => !/(^|\/)[^/]*\*[^/]*$/.test(i)).map(i => (/\/$/.test(i) ? `${i}**` : `${i}/**`)),
				])

				// Combine with default ignore list
				.then(ignore => [...defaultIgnore, ...ignore, ...notIgnored])

				// Split into ignore and negate list
				.then(ignore =>
					ignore.reduce<[string[], string[]]>(
						(r, e) => (!/^\s*!/.test(e) ? [[...r[0], e], r[1]] : [r[0], [...r[1], e]]),
						[[], []]
					)
				)
				.then(r => ({ ignore: r[0], negate: r[1] }))

				// Filter out files
				.then(({ ignore, negate }) =>
					files.filter(
						f =>
							!ignore.some(i => minimatch(f.src, i, MinimatchOptions)) ||
							negate.some(i => minimatch(f.src, i.substr(1), MinimatchOptions))
					)
				)
		);
	});
}

export function processFiles(processors: IProcessor[], files: IFile[]): Promise<IFile[]> {
	const processedFiles = files.map(file => util.chain(file, processors, (file, processor) => processor.onFile(file)));

	return Promise.all(processedFiles).then(files => {
		return util.sequence(processors.map(p => () => p.onEnd())).then(() => {
			const assets = processors.reduce<IAsset[]>((r, p) => [...r, ...p.assets], []);
			const tags = [
				...processors.reduce<Set<string>>((r, p) => {
					for (const tag of p.tags) {
						if (tag) {
							r.add(tag);
						}
					}
					return r;
				}, new Set()),
			].join(',');
			const vsix = processors.reduce<VSIX>((r, p) => ({ ...r, ...p.vsix }), { assets, tags } as VSIX);

			return Promise.all([toVsixManifest(vsix), toContentTypes(files)]).then(result => {
				return [
					{ path: 'extension.vsixmanifest', contents: Buffer.from(result[0], 'utf8') },
					{ path: '[Content_Types].xml', contents: Buffer.from(result[1], 'utf8') },
					...files,
				];
			});
		});
	});
}

export function createDefaultProcessors(manifest: Manifest, options: IPackageOptions = {}): IProcessor[] {
	return [
		new ManifestProcessor(manifest, options),
		new TagsProcessor(manifest),
		new ReadmeProcessor(manifest, options),
		new ChangelogProcessor(manifest, options),
		new LaunchEntryPointProcessor(manifest),
		new LicenseProcessor(manifest, options),
		new IconProcessor(manifest),
		new NLSProcessor(manifest),
		new ValidationProcessor(manifest),
	];
}

export function collect(manifest: Manifest, options: IPackageOptions = {}): Promise<IFile[]> {
	const cwd = options.cwd || process.cwd();
	const processors = createDefaultProcessors(manifest, options);

<<<<<<< HEAD
	return collectFiles(cwd, options).then(fileNames => {
		const files = fileNames.map(f => ({ path: `extension/${f}`, localPath: path.join(cwd, f) }));
=======
	return collectFiles(cwd, manifest, getDependenciesOption(options), packagedDependencies, ignoreFile).then(fileNames => {
		const files = fileNames.map(f => ({ path: `extension/${f.dest}`, localPath: path.join(cwd, f.src) }));
>>>>>>> 3e8410bb

		return processFiles(processors, files);
	});
}

function writeVsix(files: IFile[], packagePath: string): Promise<void> {
	return fs.promises
		.unlink(packagePath)
		.catch(err => (err.code !== 'ENOENT' ? Promise.reject(err) : Promise.resolve(null)))
		.then(
			() =>
				new Promise((c, e) => {
					const zip = new yazl.ZipFile();
					files.forEach(f =>
						isInMemoryFile(f)
							? zip.addBuffer(typeof f.contents === 'string' ? Buffer.from(f.contents, 'utf8') : f.contents, f.path, {
								mode: f.mode,
							})
							: zip.addFile(f.localPath, f.path, { mode: f.mode })
					);
					zip.end();

					const zipStream = fs.createWriteStream(packagePath);
					zip.outputStream.pipe(zipStream);

					zip.outputStream.once('error', e);
					zipStream.once('error', e);
					zipStream.once('finish', () => c());
				})
		);
}

function getDefaultPackageName(manifest: Manifest, options: IPackageOptions): string {
	let version = manifest.version;

	if (options.version && !(options.updatePackageJson ?? true)) {
		version = options.version;
	}

	if (options.target) {
		return `${manifest.name}-${options.target}-${version}.vsix`;
	}

	return `${manifest.name}-${version}.vsix`;
}

export async function prepublish(cwd: string, manifest: Manifest, useYarn?: boolean): Promise<void> {
	if (!manifest.scripts || !manifest.scripts['vscode:prepublish']) {
		return;
	}

	if (useYarn === undefined) {
		useYarn = await detectYarn(cwd);
	}

	console.log(`Executing prepublish script '${useYarn ? 'yarn' : 'npm'} run vscode:prepublish'...`);

	await new Promise<void>((c, e) => {
		const tool = useYarn ? 'yarn' : 'npm';
		const child = cp.spawn(tool, ['run', 'vscode:prepublish'], { cwd, shell: true, stdio: 'inherit' });
		child.on('exit', code => (code === 0 ? c() : e(`${tool} failed with exit code ${code}`)));
		child.on('error', e);
	});
}

async function getPackagePath(cwd: string, manifest: Manifest, options: IPackageOptions = {}): Promise<string> {
	if (!options.packagePath) {
		return path.join(cwd, getDefaultPackageName(manifest, options));
	}

	try {
		const _stat = await fs.promises.stat(options.packagePath);

		if (_stat.isDirectory()) {
			return path.join(options.packagePath, getDefaultPackageName(manifest, options));
		} else {
			return options.packagePath;
		}
	} catch {
		return options.packagePath;
	}
}

export async function pack(options: IPackageOptions = {}): Promise<IPackageResult> {
	const cwd = options.cwd || process.cwd();
	const manifest = await readManifest(cwd);
	const files = await collect(manifest, options);
	const jsFiles = files.filter(f => /\.js$/i.test(f.path));

	if (files.length > 5000 || jsFiles.length > 100) {
		console.log(
			`This extension consists of ${files.length} files, out of which ${jsFiles.length} are JavaScript files. For performance reasons, you should bundle your extension: https://aka.ms/vscode-bundle-extension . You should also exclude unnecessary files by adding them to your .vscodeignore: https://aka.ms/vscode-vscodeignore`
		);
	}

	if (options.version && !(options.updatePackageJson ?? true)) {
		manifest.version = options.version;
	}

	const packagePath = await getPackagePath(cwd, manifest, options);
	await writeVsix(files, path.resolve(packagePath));

	return { manifest, packagePath, files };
}

export async function packageCommand(options: IPackageOptions = {}): Promise<any> {
	const cwd = options.cwd || process.cwd();
	const manifest = await readManifest(cwd);
	util.patchOptionsWithManifest(options, manifest);

	await prepublish(cwd, manifest, options.useYarn);
	await versionBump(options);

	const { packagePath, files } = await pack(options);
	const stats = await fs.promises.stat(packagePath);

	let size = 0;
	let unit = '';

	if (stats.size > 1048576) {
		size = Math.round(stats.size / 10485.76) / 100;
		unit = 'MB';
	} else {
		size = Math.round(stats.size / 10.24) / 100;
		unit = 'KB';
	}

	util.log.done(`Packaged: ${packagePath} (${files.length} files, ${size}${unit})`);
}

export interface IListFilesOptions {
	readonly cwd?: string;
	readonly useYarn?: boolean;
	readonly packagedDependencies?: string[];
	readonly ignoreFile?: string;
	readonly dependencies?: boolean;
	readonly prepublish?: boolean;
}

/**
 * Lists the files included in the extension's package.
 */
export async function listFiles(options: IListFilesOptions = {}): Promise<string[]> {
	const cwd = options.cwd ?? process.cwd();
	const manifest = await readManifest(cwd);

	if (options.prepublish) {
		await prepublish(cwd, manifest, options.useYarn);
	}

<<<<<<< HEAD
	return await collectFiles(cwd, options);
=======
	return (await collectFiles(cwd, manifest, getDependenciesOption(options), options.packagedDependencies, options.ignoreFile)).map(f => f.src);
>>>>>>> 3e8410bb
}

/**
 * Lists the files included in the extension's package. Runs prepublish.
 */
export async function ls(options: IListFilesOptions = {}): Promise<void> {
	const files = await listFiles({ ...options, prepublish: true });

	for (const file of files) {
		console.log(`${file}`);
	}
}<|MERGE_RESOLUTION|>--- conflicted
+++ resolved
@@ -1575,29 +1575,20 @@
 
 function collectFiles(
 	cwd: string,
-<<<<<<< HEAD
+	manifest: Manifest,
 	options: IPackageOptions
-): Promise<string[]> {
+): Promise<SourceAndDestination[]> {
 	const packagedDependencies = options.dependencyEntryPoints || undefined;
 	const ignoreFile = options.ignoreFile || undefined;
 	const target = options.target || undefined;
 
-	return collectAllFiles(cwd, getDependenciesOption(options), packagedDependencies).then(files => {
-		files = files.filter(f => !/\r$/m.test(f));
-=======
-	manifest: Manifest,
-	dependencies: 'npm' | 'yarn' | 'none' | undefined,
-	dependencyEntryPoints?: string[],
-	ignoreFile?: string
-): Promise<SourceAndDestination[]> {
-	return collectAllFiles(cwd, manifest, dependencies, dependencyEntryPoints).then(files => {
+	return collectAllFiles(cwd, manifest, getDependenciesOption(options), packagedDependencies).then(files => {
 		files = files.filter(f => !/\r$/m.test(f.src));
->>>>>>> 3e8410bb
 
 		// Filter data from other platforms
 		if (target && options.ignoreOtherTargetFolders) {
 			const regex = new RegExp(`(^|/)(${Array.from(Targets, v => v).filter(v => v !== target).join('|')})/`);
-			files = files.filter(f => !regex.test(f))
+			files = files.filter(f => !regex.test(f.src))
 		}
 
 		return (
@@ -1693,13 +1684,8 @@
 	const cwd = options.cwd || process.cwd();
 	const processors = createDefaultProcessors(manifest, options);
 
-<<<<<<< HEAD
-	return collectFiles(cwd, options).then(fileNames => {
-		const files = fileNames.map(f => ({ path: `extension/${f}`, localPath: path.join(cwd, f) }));
-=======
-	return collectFiles(cwd, manifest, getDependenciesOption(options), packagedDependencies, ignoreFile).then(fileNames => {
+	return collectFiles(cwd, manifest, options).then(fileNames => {
 		const files = fileNames.map(f => ({ path: `extension/${f.dest}`, localPath: path.join(cwd, f.src) }));
->>>>>>> 3e8410bb
 
 		return processFiles(processors, files);
 	});
@@ -1850,11 +1836,8 @@
 		await prepublish(cwd, manifest, options.useYarn);
 	}
 
-<<<<<<< HEAD
-	return await collectFiles(cwd, options);
-=======
-	return (await collectFiles(cwd, manifest, getDependenciesOption(options), options.packagedDependencies, options.ignoreFile)).map(f => f.src);
->>>>>>> 3e8410bb
+	const files = await collectFiles(cwd, manifest, options);
+	return files.map(f => f.src);
 }
 
 /**
