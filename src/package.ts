--- conflicted
+++ resolved
@@ -20,27 +20,10 @@
 	validateEngineCompatibility,
 	validateVSCodeTypesCompatibility,
 } from './validation';
-<<<<<<< HEAD
 import { detectYarn, getDependencies, SourceAndDestination } from './npm';
-
-const readFile = denodeify<string, string, string>(fs.readFile);
-const unlink = denodeify<string, void>(fs.unlink as any);
-const stat = denodeify(fs.stat);
-const glob = denodeify<string, _glob.IOptions, string[]>(_glob);
-const exec = denodeify<string, { cwd?: string; env?: any }, { stdout: string; stderr: string }>(
-	cp.exec as any,
-	(err, stdout, stderr) => [err, { stdout, stderr }]
-);
-
-const resourcesPath = path.join(path.dirname(__dirname), 'resources');
-const vsixManifestTemplatePath = path.join(resourcesPath, 'extension.vsixmanifest');
-const contentTypesTemplatePath = path.join(resourcesPath, '[Content_Types].xml');
-=======
-import { detectYarn, getDependencies } from './npm';
 import * as GitHost from 'hosted-git-info';
 import parseSemver from 'parse-semver';
 import * as jsonc from 'jsonc-parser';
->>>>>>> 10309ba1
 
 const MinimatchOptions: minimatch.IOptions = { dot: true };
 
@@ -1332,14 +1315,8 @@
 
 export function readNodeManifest(cwd = process.cwd()): Promise<Manifest> {
 	const manifestPath = path.join(cwd, 'package.json');
-<<<<<<< HEAD
-	const manifest = readFile(manifestPath, 'utf8')
-=======
-	const manifestNLSPath = path.join(cwd, 'package.nls.json');
-
 	const manifest = fs.promises
 		.readFile(manifestPath, 'utf8')
->>>>>>> 10309ba1
 		.catch(() => Promise.reject(`Extension manifest not found: ${manifestPath}`))
 		.then<Manifest>(manifestStr => {
 			try {
@@ -1360,13 +1337,9 @@
 		return manifest;
 	}
 
-<<<<<<< HEAD
 	const manifestNLSPath = path.join(cwd, 'package.nls.json');
-	const manifestNLS = readFile(manifestNLSPath, 'utf8')
-=======
 	const manifestNLS = fs.promises
 		.readFile(manifestNLSPath, 'utf8')
->>>>>>> 10309ba1
 		.catch<string>(err => (err.code !== 'ENOENT' ? Promise.reject(err) : Promise.resolve('{}')))
 		.then<ITranslations>(raw => {
 			try {
@@ -1553,53 +1526,34 @@
 
 const notIgnored = ['!package.json', '!README.md'];
 
-<<<<<<< HEAD
-function collectAllFiles(cwd: string, manifest: Manifest, useYarn?: boolean, dependencyEntryPoints?: string[]): Promise<SourceAndDestination[]> {
-	return getDependencies(cwd, manifest, useYarn, dependencyEntryPoints).then(deps => {
-		const promises: Promise<SourceAndDestination[]>[] = deps.map(dep => {
-			return glob('**', { cwd: dep.src, nodir: true, dot: true, ignore: 'node_modules/**' }).then(files =>
-				files.map(f => {
-						return {
-							src: path.relative(cwd, path.join(dep.src, f.replace(/\\/g, '/'))),
-							dest: path.join(dep.dest, f).replace(/\\/g, '/')
-						}
-					})
-			)
-		});
-
-		return Promise.all(promises).then(util.flatten);
-	});
-=======
 async function collectAllFiles(
 	cwd: string,
+	manifest: Manifest,
 	dependencies: 'npm' | 'yarn' | 'none' | undefined,
 	dependencyEntryPoints?: string[]
-): Promise<string[]> {
-	const deps = await getDependencies(cwd, dependencies, dependencyEntryPoints);
+): Promise<SourceAndDestination[]> {
+	const deps = await getDependencies(cwd, manifest, dependencies, dependencyEntryPoints);
 	const promises = deps.map(dep =>
-		promisify(glob)('**', { cwd: dep, nodir: true, dot: true, ignore: 'node_modules/**' }).then(files =>
-			files.map(f => path.relative(cwd, path.join(dep, f))).map(f => f.replace(/\\/g, '/'))
+		promisify(glob)('**', { cwd: dep.src, nodir: true, dot: true, ignore: 'node_modules/**' }).then(files =>
+			files.map(f => ({
+				src: path.relative(cwd, path.join(dep.src, f.replace(/\\/g, '/'))),
+				dest: path.join(dep.dest, f).replace(/\\/g, '/')
+			}))
 		)
 	);
 
 	return Promise.all(promises).then(util.flatten);
->>>>>>> 10309ba1
 }
 
 function collectFiles(
 	cwd: string,
-<<<<<<< HEAD
-	manifest: Manifest, useYarn?: boolean, dependencyEntryPoints?: string[], ignoreFile?: string): Promise<SourceAndDestination[]> {
-	return collectAllFiles(cwd, manifest, useYarn, dependencyEntryPoints).then(files => {
-		files = files.filter(f => !/\r$/m.test(f.src));
-=======
+	manifest: Manifest,
 	dependencies: 'npm' | 'yarn' | 'none' | undefined,
 	dependencyEntryPoints?: string[],
 	ignoreFile?: string
-): Promise<string[]> {
-	return collectAllFiles(cwd, dependencies, dependencyEntryPoints).then(files => {
-		files = files.filter(f => !/\r$/m.test(f));
->>>>>>> 10309ba1
+): Promise<SourceAndDestination[]> {
+	return collectAllFiles(cwd, manifest, dependencies, dependencyEntryPoints).then(files => {
+		files = files.filter(f => !/\r$/m.test(f.src));
 
 		return (
 			fs.promises
@@ -1711,13 +1665,8 @@
 	const ignoreFile = options.ignoreFile || undefined;
 	const processors = createDefaultProcessors(manifest, options);
 
-<<<<<<< HEAD
-	return collectFiles(cwd, manifest, options.useYarn, packagedDependencies, ignoreFile).then(fileNames => {
+	return collectFiles(cwd, manifest, getDependenciesOption(options), packagedDependencies, ignoreFile).then(fileNames => {
 		const files = fileNames.map(f => ({ path: `extension/${f.dest}`, localPath: path.join(cwd, f.src) }));
-=======
-	return collectFiles(cwd, getDependenciesOption(options), packagedDependencies, ignoreFile).then(fileNames => {
-		const files = fileNames.map(f => ({ path: `extension/${f}`, localPath: path.join(cwd, f) }));
->>>>>>> 10309ba1
 
 		return processFiles(processors, files);
 	});
@@ -1860,16 +1809,6 @@
 /**
  * Lists the files included in the extension's package.
  */
-<<<<<<< HEAD
-export async function listFiles(
-	cwd = process.cwd(),
-	useYarn?: boolean,
-	packagedDependencies?: string[],
-	ignoreFile?: string
-): Promise<string[]> {
-	const manifest = await readManifest(cwd);
-	return (await collectFiles(cwd, manifest, useYarn, packagedDependencies, ignoreFile)).map(f => f.src);
-=======
 export async function listFiles(options: IListFilesOptions = {}): Promise<string[]> {
 	const cwd = options.cwd ?? process.cwd();
 	const manifest = await readManifest(cwd);
@@ -1878,30 +1817,16 @@
 		await prepublish(cwd, manifest, options.useYarn);
 	}
 
-	return await collectFiles(cwd, getDependenciesOption(options), options.packagedDependencies, options.ignoreFile);
->>>>>>> 10309ba1
+	return (await collectFiles(cwd, manifest, getDependenciesOption(options), options.packagedDependencies, options.ignoreFile)).map(f => f.src);
 }
 
 /**
  * Lists the files included in the extension's package. Runs prepublish.
  */
-<<<<<<< HEAD
-export function ls(
-	cwd = process.cwd(),
-	useYarn?: boolean,
-	packagedDependencies?: string[],
-	ignoreFile?: string
-): Promise<void> {
-	return readManifest(cwd)
-		.then(manifest => prepublish(cwd, manifest, useYarn).then(() => manifest))
-		.then(manifest => collectFiles(cwd, manifest, useYarn, packagedDependencies, ignoreFile))
-		.then(files => files.forEach(f => console.log(`${f}`)));
-=======
 export async function ls(options: IListFilesOptions = {}): Promise<void> {
 	const files = await listFiles({ ...options, prepublish: true });
 
 	for (const file of files) {
 		console.log(`${file}`);
 	}
->>>>>>> 10309ba1
 }