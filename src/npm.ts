--- conflicted
+++ resolved
@@ -1,16 +1,10 @@
 import * as path from 'path';
 import * as fs from 'fs';
 import * as cp from 'child_process';
-<<<<<<< HEAD
-import * as _ from 'lodash';
-import * as findWorkspaceRoot from 'find-yarn-workspace-root';
+import findWorkspaceRoot from 'find-yarn-workspace-root';
 import { Manifest } from './manifest';
 import { readNodeManifest } from './package';
 import { CancellationToken, log } from './util';
-=======
-import parseSemver from 'parse-semver';
-import { CancellationToken, log, nonnull } from './util';
->>>>>>> 10309ba1
 
 const exists = (file: string) =>
 	fs.promises.stat(file).then(
@@ -103,15 +97,19 @@
 				depPath = path.join(newPrefix, 'node_modules', name);
 				try {
 					depManifest = await readNodeManifest(depPath);
-				}
-				catch (err) {
+				} catch (err) {
 					newPrefix = path.join(newPrefix, '..');
 					if (newPrefix.length < root.length) {
 						throw err;
 					}
 				}
 			}
-			const result = {
+
+			if (!depPath || !depManifest) {
+				throw new Error(`Error finding dependencies`);
+			}
+
+			const result: YarnDependency = {
 				name,
 				path: {
 					src: depPath,
@@ -177,13 +175,7 @@
 async function getYarnProductionDependencies(root: string, manifest: Manifest, packagedDependencies?: string[]): Promise<YarnDependency[]> {
 	const usingPackagedDependencies = Array.isArray(packagedDependencies);
 
-<<<<<<< HEAD
 	let result = await asYarnDependencies(root, Object.keys(manifest.dependencies || {}));
-=======
-	let result = trees
-		.map(tree => asYarnDependency(path.join(cwd, 'node_modules'), tree, !usingPackagedDependencies))
-		.filter(nonnull);
->>>>>>> 10309ba1
 
 	if (usingPackagedDependencies) {
 		result = selectYarnDependencies(result, packagedDependencies!);
@@ -192,7 +184,6 @@
 	return result;
 }
 
-<<<<<<< HEAD
 async function getYarnDependencies(cwd: string, root: string, manifest: Manifest, packagedDependencies?: string[]): Promise<SourceAndDestination[]> {
 	const result: SourceAndDestination[] = [{
 		src: cwd,
@@ -208,30 +199,20 @@
 		deps.forEach(flatten);
 	}
 
-	return _.uniqBy(result, 'src');
+	const dedup = new Map();
+
+	for (const item of result) {
+		if (!dedup.has(item.src)) {
+			dedup.set(item.src, item);
+		}
+	}
+
+	return [...dedup.values()];
 }
 
 export async function detectYarn(root: string) {
-	for (const file of ['yarn.lock', '.yarnrc']) {
-		if (await exists(path.join(root, file))) {
-=======
-async function getYarnDependencies(cwd: string, packagedDependencies?: string[]): Promise<string[]> {
-	const result = new Set([cwd]);
-
-	const deps = await getYarnProductionDependencies(cwd, packagedDependencies);
-	const flatten = (dep: YarnDependency) => {
-		result.add(dep.path);
-		dep.children.forEach(flatten);
-	};
-	deps.forEach(flatten);
-
-	return [...result];
-}
-
-export async function detectYarn(cwd: string): Promise<boolean> {
 	for (const name of ['yarn.lock', '.yarnrc', '.yarnrc.yaml', '.pnp.cjs', '.yarn']) {
-		if (await exists(path.join(cwd, name))) {
->>>>>>> 10309ba1
+		if (await exists(path.join(root, name))) {
 			if (!process.env['VSCE_TESTS']) {
 				log.info(
 					`Detected presence of ${name}. Using 'yarn' instead of 'npm' (to override this pass '--no-yarn' on the command line).`
@@ -245,27 +226,19 @@
 
 export async function getDependencies(
 	cwd: string,
-<<<<<<< HEAD
 	manifest: Manifest,
-	useYarn?: boolean,
+	dependencies: 'npm' | 'yarn' | 'none' | undefined,
 	packagedDependencies?: string[]
 ): Promise<SourceAndDestination[]> {
 	const root = findWorkspaceRoot(cwd) || cwd;
-	return (useYarn !== undefined ? useYarn : await detectYarn(root))
-		? await getYarnDependencies(cwd, root, manifest, packagedDependencies)
-		: await getNpmDependencies(cwd);
-=======
-	dependencies: 'npm' | 'yarn' | 'none' | undefined,
-	packagedDependencies?: string[]
-): Promise<string[]> {
+
 	if (dependencies === 'none') {
-		return [cwd];
-	} else if (dependencies === 'yarn' || (dependencies === undefined && (await detectYarn(cwd)))) {
-		return await getYarnDependencies(cwd, packagedDependencies);
+		return [{ src: root, dest: '' }];
+	} else if (dependencies === 'yarn' || (dependencies === undefined && (await detectYarn(root)))) {
+		return await getYarnDependencies(cwd, root, manifest, packagedDependencies);
 	} else {
 		return await getNpmDependencies(cwd);
 	}
->>>>>>> 10309ba1
 }
 
 export function getLatestVersion(name: string, cancellationToken?: CancellationToken): Promise<string> {
