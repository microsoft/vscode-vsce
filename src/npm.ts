import * as path from 'path';
import * as fs from 'fs';
import * as denodeify from 'denodeify';
import * as cp from 'child_process';
import * as _ from 'lodash';
<<<<<<< HEAD
import * as findWorkspaceRoot from 'find-yarn-workspace-root';
import { CancellationToken } from './util';
import { Manifest } from './manifest';
import { readNodeManifest } from './package';
=======
import { CancellationToken, log } from './util';

const stat = denodeify(fs.stat);
const exists = (file: string) =>
	stat(file).then(
		_ => true,
		_ => false
	);
>>>>>>> 0b789f6d

interface IOptions {
	cwd?: string;
	stdio?: any;
	customFds?: any;
	env?: any;
	timeout?: number;
	maxBuffer?: number;
	killSignal?: string;
}

function parseStdout({ stdout }: { stdout: string }): string {
	return stdout.split(/[\r\n]/).filter(line => !!line)[0];
}

function exec(
	command: string,
	options: IOptions = {},
	cancellationToken?: CancellationToken
): Promise<{ stdout: string; stderr: string }> {
	return new Promise((c, e) => {
		let disposeCancellationListener: Function = null;

		const child = cp.exec(command, { ...options, encoding: 'utf8' } as any, (err, stdout: string, stderr: string) => {
			if (disposeCancellationListener) {
				disposeCancellationListener();
				disposeCancellationListener = null;
			}

			if (err) {
				return e(err);
			}
			c({ stdout, stderr });
		});

		if (cancellationToken) {
			disposeCancellationListener = cancellationToken.subscribe(err => {
				child.kill();
				e(err);
			});
		}
	});
}

function checkNPM(cancellationToken?: CancellationToken): Promise<void> {
	return exec('npm -v', {}, cancellationToken).then(({ stdout }) => {
		const version = stdout.trim();

		if (/^3\.7\.[0123]$/.test(version)) {
			return Promise.reject(`npm@${version} doesn't work with vsce. Please update npm: npm install -g npm`);
		}
	});
}

function getNpmDependencies(cwd: string): Promise<SourceAndDestination[]> {
	return checkNPM()
		.then(() =>
			exec('npm list --production --parseable --depth=99999 --loglevel=error', { cwd, maxBuffer: 5000 * 1024 })
		)
		.then(({ stdout }) => stdout.split(/[\r\n]/).filter(dir => path.isAbsolute(dir))
			.map(dir => {
				return {
					src: dir,
					dest: path.relative(cwd, dir)
				}
			}));
}

export interface YarnDependency {
	name: string;
	path: SourceAndDestination;
	children: YarnDependency[];
}

export interface SourceAndDestination {
	src: string;
	dest: string;
}

async function asYarnDependencies(root: string, rootDependencies: string[]): Promise<YarnDependency[]> {
	const resolve = async (prefix: string, dependencies: string[], collected: Map<string, YarnDependency> = new Map()): Promise<YarnDependency[]> => await Promise.all(dependencies
		.map(async (name: string) => {
			let newPrefix = prefix, depPath = null, depManifest = null;
			while (!depManifest && root.length <= newPrefix.length) {
				depPath = path.join(newPrefix, 'node_modules', name);
				try {
					depManifest = await readNodeManifest(depPath);
				}
				catch (err) {
          newPrefix = path.join(newPrefix, '..');
					if (newPrefix.length < root.length) {
						throw err;
					}
				}
			}
			const result = {
				name,
				path: {
					src: depPath,
					dest: path.relative(root, depPath),
				},
				children: [],
			};
			const shouldResolveChildren = !collected.has(depPath);
			collected.set(depPath, result);
			if (shouldResolveChildren) {
				result.children = await resolve(depPath, Object.keys(depManifest.dependencies || {}), collected);
			}
			return result;
		}));
	return resolve(root, rootDependencies);
}

function selectYarnDependencies(deps: YarnDependency[], packagedDependencies: string[]): YarnDependency[] {
	const index = new (class {
		private data: { [name: string]: YarnDependency } = Object.create(null);
		constructor() {
			for (const dep of deps) {
				if (this.data[dep.name]) {
					throw Error(`Dependency seen more than once: ${dep.name}`);
				}
				this.data[dep.name] = dep;
			}
		}
		find(name: string): YarnDependency {
			let result = this.data[name];
			if (!result) {
				throw new Error(`Could not find dependency: ${name}`);
			}
			return result;
		}
	})();

	const reached = new (class {
		values: YarnDependency[] = [];
		add(dep: YarnDependency): boolean {
			if (this.values.indexOf(dep) < 0) {
				this.values.push(dep);
				return true;
			}
			return false;
		}
	})();

	const visit = (name: string) => {
		let dep = index.find(name);
		if (!reached.add(dep)) {
			// already seen -> done
			return;
		}
		for (const child of dep.children) {
			visit(child.name);
		}
	};
	packagedDependencies.forEach(visit);
	return reached.values;
}

async function getYarnProductionDependencies(root: string, manifest: Manifest, packagedDependencies?: string[]): Promise<YarnDependency[]> {
	const usingPackagedDependencies = Array.isArray(packagedDependencies);

	let result = await asYarnDependencies(root, Object.keys(manifest.dependencies || {}));

	if (usingPackagedDependencies) {
		result = selectYarnDependencies(result, packagedDependencies);
	}

	return result;
}

async function getYarnDependencies(cwd: string, manifest: Manifest, packagedDependencies?: string[]): Promise<SourceAndDestination[]> {
	const root = findWorkspaceRoot(cwd) || cwd;
	const result: SourceAndDestination[] = [{
		src: cwd,
		dest: ''
	}];

<<<<<<< HEAD
	if (await new Promise(c => fs.exists(path.join(root, 'yarn.lock'), c))) {
		const deps = await getYarnProductionDependencies(root, manifest, packagedDependencies);
=======
	if (await exists(path.join(cwd, 'yarn.lock'))) {
		const deps = await getYarnProductionDependencies(cwd, packagedDependencies);
>>>>>>> 0b789f6d
		const flatten = (dep: YarnDependency) => {
			result.push(dep.path);
			dep.children.forEach(flatten);
		};
		deps.forEach(flatten);
	}

	return _.uniqBy(result, 'src');
}

<<<<<<< HEAD
export function getDependencies(cwd: string, manifest: Manifest, useYarn = false, packagedDependencies?: string[]): Promise<SourceAndDestination[]> {
	return useYarn ? getYarnDependencies(cwd, manifest, packagedDependencies) : getNpmDependencies(cwd);
=======
export async function detectYarn(cwd: string) {
	for (const file of ['yarn.lock', '.yarnrc']) {
		if (await exists(path.join(cwd, file))) {
			if (!process.env['VSCE_TESTS']) {
				log.info(
					`Detected presence of ${file}. Using 'yarn' instead of 'npm' (to override this pass '--no-yarn' on the command line).`
				);
			}
			return true;
		}
	}
	return false;
}

export async function getDependencies(
	cwd: string,
	useYarn?: boolean,
	packagedDependencies?: string[]
): Promise<string[]> {
	return (useYarn !== undefined ? useYarn : await detectYarn(cwd))
		? await getYarnDependencies(cwd, packagedDependencies)
		: await getNpmDependencies(cwd);
>>>>>>> 0b789f6d
}

export function getLatestVersion(name: string, cancellationToken?: CancellationToken): Promise<string> {
	return checkNPM(cancellationToken)
		.then(() => exec(`npm show ${name} version`, {}, cancellationToken))
		.then(parseStdout);
}<|MERGE_RESOLUTION|>--- conflicted
+++ resolved
@@ -3,12 +3,9 @@
 import * as denodeify from 'denodeify';
 import * as cp from 'child_process';
 import * as _ from 'lodash';
-<<<<<<< HEAD
 import * as findWorkspaceRoot from 'find-yarn-workspace-root';
-import { CancellationToken } from './util';
 import { Manifest } from './manifest';
 import { readNodeManifest } from './package';
-=======
 import { CancellationToken, log } from './util';
 
 const stat = denodeify(fs.stat);
@@ -17,7 +14,6 @@
 		_ => true,
 		_ => false
 	);
->>>>>>> 0b789f6d
 
 interface IOptions {
 	cwd?: string;
@@ -107,7 +103,7 @@
 					depManifest = await readNodeManifest(depPath);
 				}
 				catch (err) {
-          newPrefix = path.join(newPrefix, '..');
+					newPrefix = path.join(newPrefix, '..');
 					if (newPrefix.length < root.length) {
 						throw err;
 					}
@@ -195,13 +191,8 @@
 		dest: ''
 	}];
 
-<<<<<<< HEAD
-	if (await new Promise(c => fs.exists(path.join(root, 'yarn.lock'), c))) {
+	if (await exists(path.join(root, 'yarn.lock'))) {
 		const deps = await getYarnProductionDependencies(root, manifest, packagedDependencies);
-=======
-	if (await exists(path.join(cwd, 'yarn.lock'))) {
-		const deps = await getYarnProductionDependencies(cwd, packagedDependencies);
->>>>>>> 0b789f6d
 		const flatten = (dep: YarnDependency) => {
 			result.push(dep.path);
 			dep.children.forEach(flatten);
@@ -212,10 +203,6 @@
 	return _.uniqBy(result, 'src');
 }
 
-<<<<<<< HEAD
-export function getDependencies(cwd: string, manifest: Manifest, useYarn = false, packagedDependencies?: string[]): Promise<SourceAndDestination[]> {
-	return useYarn ? getYarnDependencies(cwd, manifest, packagedDependencies) : getNpmDependencies(cwd);
-=======
 export async function detectYarn(cwd: string) {
 	for (const file of ['yarn.lock', '.yarnrc']) {
 		if (await exists(path.join(cwd, file))) {
@@ -232,13 +219,13 @@
 
 export async function getDependencies(
 	cwd: string,
+	manifest: Manifest,
 	useYarn?: boolean,
 	packagedDependencies?: string[]
-): Promise<string[]> {
+): Promise<SourceAndDestination[]> {
 	return (useYarn !== undefined ? useYarn : await detectYarn(cwd))
-		? await getYarnDependencies(cwd, packagedDependencies)
+		? await getYarnDependencies(cwd, manifest, packagedDependencies)
 		: await getNpmDependencies(cwd);
->>>>>>> 0b789f6d
 }
 
 export function getLatestVersion(name: string, cancellationToken?: CancellationToken): Promise<string> {
