import * as path from 'path';
import * as fs from 'fs';
import * as cp from 'child_process';
import * as _ from 'lodash';
import * as findWorkspaceRoot from 'find-yarn-workspace-root';
import { CancellationToken } from './util';
import { Manifest } from './manifest';
import { readNodeManifest } from './package';

interface IOptions {
	cwd?: string;
	stdio?: any;
	customFds?: any;
	env?: any;
	timeout?: number;
	maxBuffer?: number;
	killSignal?: string;
}

function parseStdout({ stdout }: { stdout: string }): string {
	return stdout.split(/[\r\n]/).filter(line => !!line)[0];
}

function exec(
	command: string,
	options: IOptions = {},
	cancellationToken?: CancellationToken
): Promise<{ stdout: string; stderr: string }> {
	return new Promise((c, e) => {
		let disposeCancellationListener: Function = null;

		const child = cp.exec(command, { ...options, encoding: 'utf8' } as any, (err, stdout: string, stderr: string) => {
			if (disposeCancellationListener) {
				disposeCancellationListener();
				disposeCancellationListener = null;
			}

			if (err) {
				return e(err);
			}
			c({ stdout, stderr });
		});

		if (cancellationToken) {
			disposeCancellationListener = cancellationToken.subscribe(err => {
				child.kill();
				e(err);
			});
		}
	});
}

function checkNPM(cancellationToken?: CancellationToken): Promise<void> {
	return exec('npm -v', {}, cancellationToken).then(({ stdout }) => {
		const version = stdout.trim();

		if (/^3\.7\.[0123]$/.test(version)) {
			return Promise.reject(`npm@${version} doesn't work with vsce. Please update npm: npm install -g npm`);
		}
	});
}

function getNpmDependencies(cwd: string): Promise<SourceAndDestination[]> {
	return checkNPM()
<<<<<<< HEAD
		.then(() => exec('npm list --production --parseable --depth=99999 --loglevel=error', { cwd, maxBuffer: 5000 * 1024 }))
		.then(({ stdout }) => stdout
			.split(/[\r\n]/)
			.filter(dir => path.isAbsolute(dir))
			.map(dir => {
				return { 
					src: dir, 
					dest: path.relative(cwd, dir) 
				}
			}));
=======
		.then(() =>
			exec('npm list --production --parseable --depth=99999 --loglevel=error', { cwd, maxBuffer: 5000 * 1024 })
		)
		.then(({ stdout }) => stdout.split(/[\r\n]/).filter(dir => path.isAbsolute(dir)));
}

interface YarnTreeNode {
	name: string;
	children: YarnTreeNode[];
>>>>>>> 32ff6234
}

export interface YarnDependency {
	name: string;
	path: SourceAndDestination;
	children: YarnDependency[];
}

<<<<<<< HEAD
export interface SourceAndDestination {
	src: string;
	dest: string;
}
=======
function asYarnDependency(prefix: string, tree: YarnTreeNode, prune: boolean): YarnDependency | null {
	if (prune && /@[\^~]/.test(tree.name)) {
		return null;
	}

	let name: string;

	try {
		const parseResult = parseSemver(tree.name);
		name = parseResult.name;
	} catch (err) {
		name = tree.name.replace(/^([^@+])@.*$/, '$1');
	}

	const dependencyPath = path.join(prefix, name);
	const children: YarnDependency[] = [];

	for (const child of tree.children || []) {
		const dep = asYarnDependency(path.join(prefix, name, 'node_modules'), child, prune);

		if (dep) {
			children.push(dep);
		}
	}
>>>>>>> 32ff6234

async function asYarnDependencies(root: string, rootDependencies: string[]): Promise<YarnDependency[]> {
	const resolve = async (prefix: string, dependencies: string[]): Promise<YarnDependency[]> => await Promise.all(dependencies
		.map(async (name: string) => {
			let newPrefix = prefix, depPath = null, depManifest = null;
			while (!depManifest && root.length <= newPrefix.length) {
        depPath = path.join(newPrefix, 'node_modules', name);
				try {
					depManifest = await readNodeManifest(depPath);
				}
				catch (err) {
          newPrefix = path.join(newPrefix, '..');
					if (newPrefix.length < root.length) {
						throw err;
					}
				}
			}
			const children = await resolve(depPath, Object.keys(depManifest.dependencies || {}));
			return { 
				name, 
				path: {
					src: depPath, 
					dest: path.relative(root, depPath),
				},
				children,
			};
		}));
	return resolve(root, rootDependencies);
}

function selectYarnDependencies(deps: YarnDependency[], packagedDependencies: string[]): YarnDependency[] {
	const index = new (class {
		private data: { [name: string]: YarnDependency } = Object.create(null);
		constructor() {
			for (const dep of deps) {
				if (this.data[dep.name]) {
					throw Error(`Dependency seen more than once: ${dep.name}`);
				}
				this.data[dep.name] = dep;
			}
		}
		find(name: string): YarnDependency {
			let result = this.data[name];
			if (!result) {
				throw new Error(`Could not find dependency: ${name}`);
			}
			return result;
		}
	})();

	const reached = new (class {
		values: YarnDependency[] = [];
		add(dep: YarnDependency): boolean {
			if (this.values.indexOf(dep) < 0) {
				this.values.push(dep);
				return true;
			}
			return false;
		}
	})();

	const visit = (name: string) => {
		let dep = index.find(name);
		if (!reached.add(dep)) {
			// already seen -> done
			return;
		}
		for (const child of dep.children) {
			visit(child.name);
		}
	};
	packagedDependencies.forEach(visit);
	return reached.values;
}

<<<<<<< HEAD
async function getYarnProductionDependencies(root: string, manifest: Manifest, packagedDependencies?: string[]): Promise<YarnDependency[]> {
=======
async function getYarnProductionDependencies(cwd: string, packagedDependencies?: string[]): Promise<YarnDependency[]> {
	const raw = await new Promise<string>((c, e) =>
		cp.exec(
			'yarn list --prod --json',
			{ cwd, encoding: 'utf8', env: { ...process.env }, maxBuffer: 5000 * 1024 },
			(err, stdout) => (err ? e(err) : c(stdout))
		)
	);
	const match = /^{"type":"tree".*$/m.exec(raw);

	if (!match || match.length !== 1) {
		throw new Error('Could not parse result of `yarn list --json`');
	}

>>>>>>> 32ff6234
	const usingPackagedDependencies = Array.isArray(packagedDependencies);

	let result = await asYarnDependencies(root, Object.keys(manifest.dependencies || {}));

	if (usingPackagedDependencies) {
		result = selectYarnDependencies(result, packagedDependencies);
	}

	return result;
}

async function getYarnDependencies(cwd: string, manifest: Manifest, packagedDependencies?: string[]): Promise<SourceAndDestination[]> {
	const root = findWorkspaceRoot(cwd) || cwd;
	const result: SourceAndDestination[] = [{ 
		src: cwd, 
		dest: ''
	}];

<<<<<<< HEAD
	if (await new Promise(c => fs.exists(path.join(root, 'yarn.lock'), c))) {
		const deps = await getYarnProductionDependencies(root, manifest, packagedDependencies);
		const flatten = (dep: YarnDependency) => { result.push(dep.path); dep.children.forEach(flatten); };
=======
	if (await new Promise(c => fs.exists(path.join(cwd, 'yarn.lock'), c))) {
		const deps = await getYarnProductionDependencies(cwd, packagedDependencies);
		const flatten = (dep: YarnDependency) => {
			result.push(dep.path);
			dep.children.forEach(flatten);
		};
>>>>>>> 32ff6234
		deps.forEach(flatten);
	}

	return _.uniqBy(result, 'src');
}

export function getDependencies(cwd: string, manifest: Manifest, useYarn = false, packagedDependencies?: string[]): Promise<SourceAndDestination[]> {
	return useYarn ? getYarnDependencies(cwd, manifest, packagedDependencies) : getNpmDependencies(cwd);
}

export function getLatestVersion(name: string, cancellationToken?: CancellationToken): Promise<string> {
	return checkNPM(cancellationToken)
		.then(() => exec(`npm show ${name} version`, {}, cancellationToken))
		.then(parseStdout);
}<|MERGE_RESOLUTION|>--- conflicted
+++ resolved
@@ -62,28 +62,16 @@
 
 function getNpmDependencies(cwd: string): Promise<SourceAndDestination[]> {
 	return checkNPM()
-<<<<<<< HEAD
-		.then(() => exec('npm list --production --parseable --depth=99999 --loglevel=error', { cwd, maxBuffer: 5000 * 1024 }))
-		.then(({ stdout }) => stdout
-			.split(/[\r\n]/)
-			.filter(dir => path.isAbsolute(dir))
-			.map(dir => {
-				return { 
-					src: dir, 
-					dest: path.relative(cwd, dir) 
-				}
-			}));
-=======
 		.then(() =>
 			exec('npm list --production --parseable --depth=99999 --loglevel=error', { cwd, maxBuffer: 5000 * 1024 })
 		)
-		.then(({ stdout }) => stdout.split(/[\r\n]/).filter(dir => path.isAbsolute(dir)));
-}
-
-interface YarnTreeNode {
-	name: string;
-	children: YarnTreeNode[];
->>>>>>> 32ff6234
+		.then(({ stdout }) => stdout.split(/[\r\n]/).filter(dir => path.isAbsolute(dir))
+			.map(dir => {
+				return {
+					src: dir,
+					dest: path.relative(cwd, dir)
+				}
+			}));
 }
 
 export interface YarnDependency {
@@ -92,37 +80,10 @@
 	children: YarnDependency[];
 }
 
-<<<<<<< HEAD
 export interface SourceAndDestination {
 	src: string;
 	dest: string;
 }
-=======
-function asYarnDependency(prefix: string, tree: YarnTreeNode, prune: boolean): YarnDependency | null {
-	if (prune && /@[\^~]/.test(tree.name)) {
-		return null;
-	}
-
-	let name: string;
-
-	try {
-		const parseResult = parseSemver(tree.name);
-		name = parseResult.name;
-	} catch (err) {
-		name = tree.name.replace(/^([^@+])@.*$/, '$1');
-	}
-
-	const dependencyPath = path.join(prefix, name);
-	const children: YarnDependency[] = [];
-
-	for (const child of tree.children || []) {
-		const dep = asYarnDependency(path.join(prefix, name, 'node_modules'), child, prune);
-
-		if (dep) {
-			children.push(dep);
-		}
-	}
->>>>>>> 32ff6234
 
 async function asYarnDependencies(root: string, rootDependencies: string[]): Promise<YarnDependency[]> {
 	const resolve = async (prefix: string, dependencies: string[]): Promise<YarnDependency[]> => await Promise.all(dependencies
@@ -141,10 +102,10 @@
 				}
 			}
 			const children = await resolve(depPath, Object.keys(depManifest.dependencies || {}));
-			return { 
-				name, 
+			return {
+				name,
 				path: {
-					src: depPath, 
+					src: depPath,
 					dest: path.relative(root, depPath),
 				},
 				children,
@@ -198,24 +159,7 @@
 	return reached.values;
 }
 
-<<<<<<< HEAD
 async function getYarnProductionDependencies(root: string, manifest: Manifest, packagedDependencies?: string[]): Promise<YarnDependency[]> {
-=======
-async function getYarnProductionDependencies(cwd: string, packagedDependencies?: string[]): Promise<YarnDependency[]> {
-	const raw = await new Promise<string>((c, e) =>
-		cp.exec(
-			'yarn list --prod --json',
-			{ cwd, encoding: 'utf8', env: { ...process.env }, maxBuffer: 5000 * 1024 },
-			(err, stdout) => (err ? e(err) : c(stdout))
-		)
-	);
-	const match = /^{"type":"tree".*$/m.exec(raw);
-
-	if (!match || match.length !== 1) {
-		throw new Error('Could not parse result of `yarn list --json`');
-	}
-
->>>>>>> 32ff6234
 	const usingPackagedDependencies = Array.isArray(packagedDependencies);
 
 	let result = await asYarnDependencies(root, Object.keys(manifest.dependencies || {}));
@@ -229,23 +173,17 @@
 
 async function getYarnDependencies(cwd: string, manifest: Manifest, packagedDependencies?: string[]): Promise<SourceAndDestination[]> {
 	const root = findWorkspaceRoot(cwd) || cwd;
-	const result: SourceAndDestination[] = [{ 
-		src: cwd, 
+	const result: SourceAndDestination[] = [{
+		src: cwd,
 		dest: ''
 	}];
 
-<<<<<<< HEAD
 	if (await new Promise(c => fs.exists(path.join(root, 'yarn.lock'), c))) {
 		const deps = await getYarnProductionDependencies(root, manifest, packagedDependencies);
-		const flatten = (dep: YarnDependency) => { result.push(dep.path); dep.children.forEach(flatten); };
-=======
-	if (await new Promise(c => fs.exists(path.join(cwd, 'yarn.lock'), c))) {
-		const deps = await getYarnProductionDependencies(cwd, packagedDependencies);
 		const flatten = (dep: YarnDependency) => {
 			result.push(dep.path);
 			dep.children.forEach(flatten);
 		};
->>>>>>> 32ff6234
 		deps.forEach(flatten);
 	}
 
