--- conflicted
+++ resolved
@@ -41,13 +41,8 @@
 		"azure-devops-node-api": "^11.0.1",
 		"chalk": "^2.4.2",
 		"cheerio": "^1.0.0-rc.9",
-<<<<<<< HEAD
-		"commander": "^6.1.0",
-		"denodeify": "^1.2.1",
+		"commander": "^6.2.1",
 		"find-yarn-workspace-root": "^2.0.0",
-=======
-		"commander": "^6.2.1",
->>>>>>> 10309ba1
 		"glob": "^7.0.6",
 		"hosted-git-info": "^4.0.2",
 		"jsonc-parser": "^3.2.0",
