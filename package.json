--- conflicted
+++ resolved
@@ -42,11 +42,7 @@
 		"chalk": "^2.4.2",
 		"cheerio": "^1.0.0-rc.9",
 		"commander": "^6.2.1",
-<<<<<<< HEAD
-		"find-yarn-workspace-root": "^2.0.0",
 		"form-data": "^4.0.0",
-=======
->>>>>>> a0802903
 		"glob": "^7.0.6",
 		"hosted-git-info": "^4.0.2",
 		"jsonc-parser": "^3.2.0",
